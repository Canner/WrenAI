apiVersion: v1
kind: ConfigMap
metadata:
  name: wren-config
data:

  # Wren Engine Service Port
  WREN_ENGINE_PORT: "8080"
  # Wren AI Service Port
  WREN_AI_SERVICE_PORT: "5555"

  #Release version used by wren ui https://github.com/Canner/WrenAI/blob/main/docker/docker-compose.yaml#L85-L88
  WREN_PRODUCT_VERSION: "0.3.6"
  WREN_ENGINE_VERSION: "0.4.7"
  WREN_AI_SERVICE_VERSION: "0.5.0"
  WREN_UI_VERSION: "0.6.0"

  # OpenAI
  OPENAI_GENERATION_MODEL: "gpt-3.5-turbo"

  # Telemetry
  POSTHOG_HOST: "https://app.posthog.com"
  TELEMETRY_ENABLED: "false"
  
  # service endpoints of AI service & engine service
  WREN_ENGINE_ENDPOINT: "http://wren-engine-svc:8080"
<<<<<<< HEAD
  WREN_AI_ENDPOINT: "http://wren-ai-service-svc:5555"
  #WREN_AI_ENDPOINT: "http://wren-ai-service-svc.ai-system.svc.cluster.local:5555"
  AI_SERVICE_WORKERS: "1"
=======
  WREN_AI_ENDPOINT: "http://wren-ai-service:5555"
  #WREN_AI_ENDPOINT: "http://wren-ai-service.ai-system.svc.cluster.local:5555"

>>>>>>> ff08fc76
  # "sqlite", or "pg" for postgres as UI application database
  DB_TYPE: pg

  ### if DB_TYPE = "sqlite" also make sure to uncomment the "wren-sqlite" in the SQLITE_FILE, volumeMounts & PVC sections of the deployment/kustomizations/base/deploy-wren-ui.yaml
  #SQLITE_FILE: /app/data/db.sqlite3
  #For bootstrap
  DATA_PATH: "/app/data"

  ### if DB_TYPE = "postgres" you must provide PG_URL string in the *Secret* manifest file (deployment/kustomizations/examples/secret-wren_example.yaml) to connect to postgres<|MERGE_RESOLUTION|>--- conflicted
+++ resolved
@@ -24,15 +24,10 @@
   
   # service endpoints of AI service & engine service
   WREN_ENGINE_ENDPOINT: "http://wren-engine-svc:8080"
-<<<<<<< HEAD
   WREN_AI_ENDPOINT: "http://wren-ai-service-svc:5555"
   #WREN_AI_ENDPOINT: "http://wren-ai-service-svc.ai-system.svc.cluster.local:5555"
   AI_SERVICE_WORKERS: "1"
-=======
-  WREN_AI_ENDPOINT: "http://wren-ai-service:5555"
-  #WREN_AI_ENDPOINT: "http://wren-ai-service.ai-system.svc.cluster.local:5555"
 
->>>>>>> ff08fc76
   # "sqlite", or "pg" for postgres as UI application database
   DB_TYPE: pg
 
