package utils

import (
	"context"
	"fmt"
	"io"
	"net/http"
	"os"
	"os/exec"
	"path"
	"regexp"
	"strings"

	"github.com/Canner/WrenAI/wren-launcher/config"
	"github.com/docker/cli/cli/command"
	"github.com/docker/cli/cli/flags"
	cmdCompose "github.com/docker/compose/v2/cmd/compose"
	"github.com/docker/compose/v2/pkg/api"
	"github.com/docker/compose/v2/pkg/compose"
	"github.com/docker/docker/api/types"
	"github.com/docker/docker/api/types/container"
	"github.com/google/uuid"
	"github.com/pterm/pterm"
)

const (
	// please change the version when the version is updated
<<<<<<< HEAD
	WREN_PRODUCT_VERSION    string = "0.22.0"
=======
	WREN_PRODUCT_VERSION	string = "0.22.2"
>>>>>>> 38089435
	DOCKER_COMPOSE_YAML_URL string = "https://raw.githubusercontent.com/Canner/WrenAI/" + WREN_PRODUCT_VERSION + "/docker/docker-compose.yaml"
	DOCKER_COMPOSE_ENV_URL  string = "https://raw.githubusercontent.com/Canner/WrenAI/" + WREN_PRODUCT_VERSION + "/docker/.env.example"
	AI_SERVICE_CONFIG_URL   string = "https://raw.githubusercontent.com/Canner/WrenAI/" + WREN_PRODUCT_VERSION + "/docker/config.example.yaml"
)

var generationModelToModelName = map[string]string{
	"gpt-4.1":      "gpt-4.1-2025-04-14",
	"gpt-4.1-mini": "gpt-4.1-mini-2025-04-14",
	"gpt-4.1-nano": "gpt-4.1-nano-2025-04-14",
}

func replaceEnvFileContent(content string, projectDir string, openaiApiKey string, openAIGenerationModel string, hostPort int, aiPort int, userUUID string, telemetryEnabled bool, platform string) string {
	// replace PLATFORM
	reg := regexp.MustCompile(`PLATFORM=(.*)`)
	str := reg.ReplaceAllString(content, "PLATFORM="+platform)

	// replace PROJECT_DIR
	reg = regexp.MustCompile(`PROJECT_DIR=(.*)`)
	str = reg.ReplaceAllString(str, "PROJECT_DIR="+projectDir)

	// replace SHOULD_FORCE_DEPLOY
	reg = regexp.MustCompile(`SHOULD_FORCE_DEPLOY=(.*)`)
	str = reg.ReplaceAllString(str, "SHOULD_FORCE_DEPLOY=1")

	// replace OPENAI_API_KEY
	reg = regexp.MustCompile(`OPENAI_API_KEY=(.*)`)
	str = reg.ReplaceAllString(str, "OPENAI_API_KEY="+openaiApiKey)

	// replace GENERATION_MODEL
	// it seems like using for telemetry to know the model, might be we can remove this in the future and provide a endpoint to get the information
	reg = regexp.MustCompile(`GENERATION_MODEL=(.*)`)
	str = reg.ReplaceAllString(str, "GENERATION_MODEL="+openAIGenerationModel)

	// replace USER_UUID
	reg = regexp.MustCompile(`USER_UUID=(.*)`)
	str = reg.ReplaceAllString(str, "USER_UUID="+userUUID)

	// replace PORT
	reg = regexp.MustCompile(`HOST_PORT=(.*)`)
	str = reg.ReplaceAllString(str, "HOST_PORT="+fmt.Sprintf("%d", hostPort))

	// replace AI_SERVICE_FORWARD_PORT
	reg = regexp.MustCompile(`AI_SERVICE_FORWARD_PORT=(.*)`)
	str = reg.ReplaceAllString(str, "AI_SERVICE_FORWARD_PORT="+fmt.Sprintf("%d", aiPort))

	// replace TELEMETRY_ENABLED
	reg = regexp.MustCompile(`TELEMETRY_ENABLED=(.*)`)
	str = reg.ReplaceAllString(str, "TELEMETRY_ENABLED="+fmt.Sprintf("%t", telemetryEnabled))

	// replace EXPERIMENTAL_ENGINE_RUST_VERSION
	reg = regexp.MustCompile(`EXPERIMENTAL_ENGINE_RUST_VERSION=(.*)`)
	str = reg.ReplaceAllString(str, "EXPERIMENTAL_ENGINE_RUST_VERSION="+fmt.Sprintf("%t", config.IsExperimentalEngineRustVersion()))

	return str
}

func downloadFile(filepath string, url string) error {

	// Get the data
	resp, err := http.Get(url)
	if err != nil {
		return err
	}
	defer resp.Body.Close()

	// Create the file
	out, err := os.Create(filepath)
	if err != nil {
		return err
	}
	defer out.Close()

	// Write the body to file
	_, err = io.Copy(out, resp.Body)
	return err
}

func CheckDockerDaemonRunning() (bool, error) {
	ctx := context.Background()
	dockerCli, err := command.NewDockerCli()
	if err != nil {
		return false, err
	}

	err = dockerCli.Initialize(flags.NewClientOptions())
	if err != nil {
		return false, err
	}

	_, err = dockerCli.Client().Info(ctx)
	if err != nil {
		return false, err
	}

	return true, nil
}

func prepareUserUUID(projectDir string) (string, error) {
	wrenRC := WrenRC{projectDir}
	err := wrenRC.Set("USER_UUID", uuid.New().String(), false)
	if err != nil {
		return "", err
	}

	userUUID, err := wrenRC.Read("USER_UUID")
	if err != nil {
		return "", err
	}

	return userUUID, nil
}

func PrepareConfigFileForOpenAI(projectDir string, generationModel string) error {
	// download config.yaml file
	configPath := path.Join(projectDir, "config.yaml")
	pterm.Info.Println("Downloading config.yaml file to", configPath)
	err := downloadFile(configPath, AI_SERVICE_CONFIG_URL)
	if err != nil {
		return err
	}

	// read the config.yaml file
	content, err := os.ReadFile(configPath)
	if err != nil {
		return err
	}

	// replace the generation model in config.yaml
	config := string(content)
	// gpt-4.1-nano is the default model, so we don't need to replace it
	if generationModel != "gpt-4.1-nano" {
		config = strings.ReplaceAll(config, "litellm_llm.default", "litellm_llm."+generationModelToModelName[generationModel])
	}

	// write back to config.yaml
	err = os.WriteFile(configPath, []byte(config), 0644)
	if err != nil {
		return err
	}

	return nil
}

func mergeEnvContent(newEnvFile string, envFileContent string) (string, error) {
	// Check if .env file does not exist
	if _, err := os.Stat(newEnvFile); err != nil {
		return envFileContent, nil
	}

	// File exists, read existing content
	existingContent, err := os.ReadFile(newEnvFile)
	if err != nil {
		return "", err
	}

	// Split both contents into lines
	existingLines := strings.Split(string(existingContent), "\n")
	newLines := strings.Split(envFileContent, "\n")

	// Create map of existing env vars
	existingEnvVars := make(map[string]string)
	// Helper function to parse env var line
	parseEnvVar := func(line string) (string, string, bool) {
		line = strings.TrimSpace(line)
		if line == "" || strings.HasPrefix(line, "#") {
			return "", "", false
		}
		parts := strings.SplitN(line, "=", 2)
		if len(parts) != 2 {
			return "", "", false
		}
		return parts[0], parts[1], true
	}

	// Parse existing env vars
	for _, line := range existingLines {
		if key, val, ok := parseEnvVar(line); ok {
			existingEnvVars[key] = val
		}
	}

	// Merge with new values
	for _, line := range newLines {
		if key, val, ok := parseEnvVar(line); ok && val != "" {
			existingEnvVars[key] = val
		}
	}

	// Build merged content
	var mergedLines []string
	for _, line := range newLines {
		line = strings.TrimSpace(line)
		if line == "" || strings.HasPrefix(line, "#") {
			mergedLines = append(mergedLines, line)
			continue
		}
		if key, _, ok := parseEnvVar(line); ok {
			if val, exists := existingEnvVars[key]; exists {
				mergedLines = append(mergedLines, key+"="+val)
			}
		}
	}

	// Update envFileContent with merged content
	envFileContent = strings.Join(mergedLines, "\n")
	return envFileContent, nil
}

func PrepareDockerFiles(openaiApiKey string, openaiGenerationModel string, hostPort int, aiPort int, projectDir string, telemetryEnabled bool, llmProvider string, platform string) error {
	// download docker-compose file
	composeFile := path.Join(projectDir, "docker-compose.yaml")
	pterm.Info.Println("Downloading docker-compose file to", composeFile)
	err := downloadFile(composeFile, DOCKER_COMPOSE_YAML_URL)
	if err != nil {
		return err
	}

	if strings.ToLower(llmProvider) == "openai" {
		userUUID, err := prepareUserUUID(projectDir)
		if err != nil {
			return err
		}

		// download env file
		envExampleFile := path.Join(projectDir, ".env.example")
		pterm.Info.Println("Downloading env file to", envExampleFile)
		err = downloadFile(envExampleFile, DOCKER_COMPOSE_ENV_URL)
		if err != nil {
			return err
		}

		// read the file
		envExampleFileContent, err := os.ReadFile(envExampleFile)
		if err != nil {
			return err
		}

		// replace the content with regex
		envFileContent := replaceEnvFileContent(
			string(envExampleFileContent),
			projectDir,
			openaiApiKey,
			openaiGenerationModel,
			hostPort,
			aiPort,
			userUUID,
			telemetryEnabled,
			platform,
		)
		newEnvFile := getEnvFilePath(projectDir)

		// merge the env file content with the existing env file
		envFileContent, err = mergeEnvContent(newEnvFile, envFileContent)
		if err != nil {
			return err
		}

		// write the file
		err = os.WriteFile(newEnvFile, []byte(envFileContent), 0644)
		if err != nil {
			return err
		}

		// remove the old env file
		err = os.Remove(envExampleFile)
		if err != nil {
			return err
		}
	} else if strings.ToLower(llmProvider) == "custom" {

		// Generate or load existing USER_UUID
		userUUID, err := prepareUserUUID(projectDir)
		if err != nil {
			return err
		}

		// Ensure .env exists (download if missing)
		envFilePath := getEnvFilePath(projectDir)
		if _, err := os.Stat(envFilePath); os.IsNotExist(err) {
			pterm.Println(".env file not found, downloading from default URL...")
			err = downloadFile(envFilePath, DOCKER_COMPOSE_ENV_URL)
			if err != nil {
				return fmt.Errorf("failed to download .env: %v", err)
			}

			// Read downloaded .env content
			contentBytes, err := os.ReadFile(envFilePath)
			if err != nil {
				return fmt.Errorf("failed to read .env: %v", err)
			}
			str := string(contentBytes)

			// Replace or append USER_UUID
			reg := regexp.MustCompile(`(?m)^USER_UUID=.*$`)
			if reg.MatchString(str) {
				str = reg.ReplaceAllString(str, "USER_UUID="+userUUID)
			} else {
				str = str + "\nUSER_UUID=" + userUUID + "\n"
			}

			// Save updated .env file
			err = os.WriteFile(envFilePath, []byte(str), 0644)
			if err != nil {
				return fmt.Errorf("failed to write updated .env: %v", err)
			}
		}

		// Ensure config.yaml exists (download if missing)
		configFilePath := getConfigFilePath(projectDir)
		if _, err := os.Stat(configFilePath); os.IsNotExist(err) {
			pterm.Println("config.yaml not found, downloading from default URL...")
			err = downloadFile(configFilePath, AI_SERVICE_CONFIG_URL)
			if err != nil {
				return fmt.Errorf("failed to download config.yaml: %v", err)
			}
		}
	}

	return nil
}

func getEnvFilePath(projectDir string) string {
	return path.Join(projectDir, ".env")
}

func getConfigFilePath(projectDir string) string {
	return path.Join(projectDir, "config.yaml")
}

// RunDockerCompose starts Docker services for a project using docker-compose.
// It initializes Docker CLI, checks Docker engine availability, and runs docker-compose up.
// For custom LLM providers, it specifically recreates the wren-ai-service container.
//
// Parameters:
//   - projectName: Name of the Docker Compose project
//   - projectDir: Directory containing docker-compose.yaml and .env files
//   - llmProvider: Type of LLM provider (e.g., "custom" or default)
//
// Returns an error if Docker initialization, configuration, or service startup fails.
// Supports both default and custom LLM provider configurations.
//
// Example:
//
//	err := RunDockerCompose("wren", "/path/to/project", "openai")
func RunDockerCompose(projectName string, projectDir string, llmProvider string) error {
	ctx := context.Background()
	composeFilePath := path.Join(projectDir, "docker-compose.yaml")
	envFile := path.Join(projectDir, ".env")
	envFiles := []string{envFile}
	configPaths := []string{composeFilePath}

	// docker-compose up
	dockerCli, err := command.NewDockerCli()
	if err != nil {
		return err
	}

	err = dockerCli.Initialize(flags.NewClientOptions())
	if err != nil {
		return err
	}

	// check if docker engine is running
	_, err = dockerCli.Client().Info(ctx)
	if err != nil {
		return err
	}

	// Create the compose API service instance with the Docker cli
	apiService := compose.NewComposeService(dockerCli)

	// Create a default project options struct
	projectOptions := cmdCompose.ProjectOptions{
		ProjectName: projectName,
		ConfigPaths: configPaths,
		WorkDir:     projectDir,
		EnvFiles:    envFiles,
	}

	// Turn projectOptions into a project with default values
	projectType, _, err := projectOptions.ToProject(ctx, dockerCli, []string{})
	if err != nil {
		return err
	}

	// Run the up command
	err = apiService.Up(ctx, projectType, api.UpOptions{})
	if err != nil {
		return err
	}

	if strings.ToLower(llmProvider) == "custom" {
		// Create up options for force recreating only wren-ai-service
		upOptions := api.UpOptions{
			Create: api.CreateOptions{
				Recreate: api.RecreateForce,
				Services: []string{"wren-ai-service"},
			},
		}

		// Run the up command with specific options for wren-ai-service
		err = apiService.Up(ctx, projectType, upOptions)
		if err != nil {
			return err
		}
	}

	return nil
}

func listProcess() ([]types.Container, error) {
	ctx := context.Background()
	dockerCli, err := command.NewDockerCli()
	if err != nil {
		return nil, err
	}

	err = dockerCli.Initialize(flags.NewClientOptions())
	if err != nil {
		return nil, err
	}

	containerListOptions := container.ListOptions{
		All: true,
	}

	containers, err := dockerCli.Client().ContainerList(ctx, containerListOptions)
	if err != nil {
		return nil, err
	}

	return containers, nil
}

func findWrenUIContainer() (types.Container, error) {
	containers, err := listProcess()
	if err != nil {
		return types.Container{}, err
	}

	for _, container := range containers {
		// return if com.docker.compose.project == wrenai && com.docker.compose.service=wren-ui
		if container.Labels["com.docker.compose.project"] == "wrenai" && container.Labels["com.docker.compose.service"] == "wren-ui" {
			return container, nil
		}
	}

	return types.Container{}, fmt.Errorf("WrenUI container not found")
}

func findAIServiceContainer() (types.Container, error) {
	containers, err := listProcess()
	if err != nil {
		return types.Container{}, err
	}

	for _, container := range containers {
		if container.Labels["com.docker.compose.project"] == "wrenai" && container.Labels["com.docker.compose.service"] == "wren-ai-service" {
			return container, nil
		}
	}

	return types.Container{}, fmt.Errorf("WrenAI service container not found")
}

func IfPortUsedByWrenUI(port int) bool {
	container, err := findWrenUIContainer()
	if err != nil {
		return false
	}

	for _, containerPort := range container.Ports {
		if containerPort.PublicPort == uint16(port) {
			return true
		}
	}

	return false
}

func IfPortUsedByAIService(port int) bool {
	container, err := findAIServiceContainer()
	if err != nil {
		return false
	}

	for _, containerPort := range container.Ports {
		if containerPort.PublicPort == uint16(port) {
			return true
		}
	}

	return false
}

func CheckUIServiceStarted(url string) error {
	// check response from localhost:3000
	resp, err := http.Get(url)
	if err != nil {
		return err
	}
	defer resp.Body.Close()

	if resp.StatusCode != 200 {
		return fmt.Errorf("Wren AI is not started yet")
	}
	return nil
}

func CheckAIServiceStarted(url string) error {
	// health check
	resp, err := http.Get(url)
	if err != nil {
		return err
	}
	defer resp.Body.Close()

	if resp.StatusCode != 200 {
		return fmt.Errorf("AI service is not started yet")
	}
	return nil
}

func TryGetWrenAIDir() (string, error) {
	homeDir, err := os.UserHomeDir()
	if err != nil {
		return "", err
	}
	wrenDir := path.Join(homeDir, ".wrenai")

	info, err := os.Stat(wrenDir)
	if err != nil || !info.IsDir() {
		return "", nil
	}
	return wrenDir, nil
}

func ensureFileExists(filePath string, defaultContent []byte) error {
	if _, err := os.Stat(filePath); os.IsNotExist(err) {
		return os.WriteFile(filePath, defaultContent, 0644)
	}
	return nil
}

// RunStreamlitUIContainer builds and runs the Streamlit UI container.
// It ensures that config.yaml, .env, and config.done are mounted,
// and initializes config.done with 'false' for setup flow control.
func RunStreamlitUIContainer() error {

	// Build the Docker image for the Streamlit UI
	if err := buildStreamlitImage(); err != nil {
		return err
	}

	// Get ~/.wrenai directory
	wrenAIDir, err := TryGetWrenAIDir()
	if err != nil {
		return fmt.Errorf("failed to get ~/.wrenai: %v", err)
	}

	// Initialize config.done with 'false'
	donePath, err := prepareConfigDoneFile(wrenAIDir)
	if err != nil {
		return fmt.Errorf("failed to write to config.done: %v", err)
	}

	// Mount user config.yaml and .env for the UI to read/write
	configPath, envPath, _ := getMountPaths(wrenAIDir)
	_ = ensureFileExists(configPath, []byte("# Create a temporary yaml file"))
	_ = ensureFileExists(envPath, []byte("# Put your API keys here\n"))

	// run docker and mount volume
	if err := runStreamlitContainer(configPath, envPath, donePath); err != nil {
		return err
	}

	return nil
}

func buildStreamlitImage() error {
	cmd := exec.Command("docker", "build", "-t", "wrenai-providers-setup", "../wren-ai-service/tools/providers-setup")
	output, err := cmd.CombinedOutput()
	if err != nil {
		return fmt.Errorf("build failed: %v\n%s", err, output)
	}
	return nil
}

// prepareConfigDoneFile creates or overwrites the config.done file,
// marking the UI configuration state as "not finished" by default ("false").
// Returns the full path to config.done and any error.
func prepareConfigDoneFile(wrenAIDir string) (string, error) {
	donePath := path.Join(wrenAIDir, "config.done")
	err := os.WriteFile(donePath, []byte("false"), 0644)
	if err != nil {
		return "", fmt.Errorf("❌ Failed to write config.done: %v", err)
	}
	return donePath, nil
}

func getMountPaths(wrenDir string) (string, string, string) {
	return path.Join(wrenDir, "config.yaml"),
		path.Join(wrenDir, ".env"),
		path.Join(wrenDir, "config.done")
}

// runStreamlitContainer starts the Streamlit UI Docker container with the given bind-mount paths.
// It maps port 8501 and runs the container in detached mode.
// Returns an error if the container fails to start.
func runStreamlitContainer(configPath, envPath, donePath string) error {
	cmd := exec.Command("docker", "run", "--rm", "-d",
		"-p", "8501:8501",
		"--name", "wrenai-providers-setup",
		"-v", configPath+":/app/data/config.yaml",
		"-v", envPath+":/app/data/.env",
		"-v", donePath+":/app/data/config.done",
		"wrenai-providers-setup",
	)

	output, err := cmd.CombinedOutput()
	if err != nil {
		return fmt.Errorf("❌ Failed to run providers-setup UI container: %v\n%s", err, output)
	}
	return nil
}

// RemoveContainerIfExists forcibly removes the specified Docker container
// if it currently exists (running or stopped). Logs the removal result.
func RemoveContainerIfExists(name string) error {
	// Check if the container exists (inspect will fail if not)
	err := exec.Command("docker", "inspect", name).Run()
	if err != nil {
		pterm.Info.Println("🔍 Container does not exist, skipping:", name)
		return nil
	}

	// Remove container forcefully
	cmd := exec.Command("docker", "rm", "-f", name)
	out, err := cmd.CombinedOutput()
	if err != nil {
		return fmt.Errorf("❌ Failed to force-remove container: %v\n%s", err, string(out))
	}

	pterm.Info.Println("🧹 Container forcibly removed:", name)
	return nil
}

// IsCustomConfigReady checks whether the config.done file contains 'true',
// indicating that the Streamlit configuration process is complete.
func IsCustomConfigReady() bool {
	wrenAIDir, err := TryGetWrenAIDir()
	if err != nil {
		return false
	}

	configDonePath := path.Join(wrenAIDir, "config.done")
	data, err := os.ReadFile(configDonePath)
	if err != nil {
		return false
	}

	// Trim whitespace and compare case-insensitively
	trimmed := strings.TrimSpace(string(data))
	return strings.EqualFold(trimmed, "true")
}<|MERGE_RESOLUTION|>--- conflicted
+++ resolved
@@ -25,11 +25,7 @@
 
 const (
 	// please change the version when the version is updated
-<<<<<<< HEAD
-	WREN_PRODUCT_VERSION    string = "0.22.0"
-=======
-	WREN_PRODUCT_VERSION	string = "0.22.2"
->>>>>>> 38089435
+	WREN_PRODUCT_VERSION    string = "0.22.2"
 	DOCKER_COMPOSE_YAML_URL string = "https://raw.githubusercontent.com/Canner/WrenAI/" + WREN_PRODUCT_VERSION + "/docker/docker-compose.yaml"
 	DOCKER_COMPOSE_ENV_URL  string = "https://raw.githubusercontent.com/Canner/WrenAI/" + WREN_PRODUCT_VERSION + "/docker/.env.example"
 	AI_SERVICE_CONFIG_URL   string = "https://raw.githubusercontent.com/Canner/WrenAI/" + WREN_PRODUCT_VERSION + "/docker/config.example.yaml"
