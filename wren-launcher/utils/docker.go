--- conflicted
+++ resolved
@@ -24,11 +24,7 @@
 
 const (
 	// please change the version when the version is updated
-<<<<<<< HEAD
-	WREN_PRODUCT_VERSION    string = "0.22.2"
-=======
 	WREN_PRODUCT_VERSION    string = "0.27.0-rc.2"
->>>>>>> a207202c
 	DOCKER_COMPOSE_YAML_URL string = "https://raw.githubusercontent.com/Canner/WrenAI/" + WREN_PRODUCT_VERSION + "/docker/docker-compose.yaml"
 	DOCKER_COMPOSE_ENV_URL  string = "https://raw.githubusercontent.com/Canner/WrenAI/" + WREN_PRODUCT_VERSION + "/docker/.env.example"
 	AI_SERVICE_CONFIG_URL   string = "https://raw.githubusercontent.com/Canner/WrenAI/" + WREN_PRODUCT_VERSION + "/docker/config.example.yaml"
