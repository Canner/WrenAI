type: llm
provider: litellm_llm
timeout: 120
models:
- model: gpt-4o-mini-2024-07-18
  api_base: https://api.openai.com/v1
  api_key_name: LLM_OPENAI_API_KEY
  kwargs:
    temperature: 0
    n: 1
    max_tokens: 4096
    response_format:
      type: json_object
- model: gpt-4o-2024-08-06
  api_base: https://api.openai.com/v1
  api_key_name: LLM_OPENAI_API_KEY
  kwargs:
    temperature: 0
    n: 1
    max_tokens: 4096
    response_format:
      type: json_object

---
type: embedder
provider: openai_embedder
models:
  - model: text-embedding-3-large
    dimension: 3072
api_base: https://api.openai.com/v1
timeout: 120

---
type: engine
provider: wren_ui
endpoint: http://wren-ui:3000

---
type: document_store
provider: qdrant
location: http://qdrant:6333
embedding_model_dim: 3072
timeout: 120
recreate_index: true

---
type: pipeline
pipes:
  - name: db_schema_indexing
    embedder: openai_embedder.text-embedding-3-large
    document_store: qdrant
  - name: historical_question_indexing
    embedder: openai_embedder.text-embedding-3-large
    document_store: qdrant
  - name: table_description_indexing
    embedder: openai_embedder.text-embedding-3-large
    document_store: qdrant
  - name: db_schema_retrieval
    llm: litellm_llm.gpt-4o-mini-2024-07-18
    embedder: openai_embedder.text-embedding-3-large
    document_store: qdrant
  - name: historical_question_retrieval
    embedder: openai_embedder.text-embedding-3-large
    document_store: qdrant
  - name: sql_generation
    llm: litellm_llm.gpt-4o-mini-2024-07-18
    engine: wren_ui
  - name: sql_correction
    llm: litellm_llm.gpt-4o-mini-2024-07-18
    engine: wren_ui
  - name: followup_sql_generation
    llm: litellm_llm.gpt-4o-mini-2024-07-18
    engine: wren_ui
  - name: sql_summary
    llm: litellm_llm.gpt-4o-mini-2024-07-18
  - name: sql_answer
    llm: litellm_llm.gpt-4o-mini-2024-07-18
    engine: wren_ui
  - name: sql_breakdown
    llm: litellm_llm.gpt-4o-mini-2024-07-18
    engine: wren_ui
  - name: sql_expansion
    llm: litellm_llm.gpt-4o-mini-2024-07-18
    engine: wren_ui
  - name: sql_explanation
    llm: litellm_llm.gpt-4o-mini-2024-07-18
  - name: sql_regeneration
    llm: litellm_llm.gpt-4o-mini-2024-07-18
    engine: wren_ui
  - name: semantics_description
    llm: litellm_llm.gpt-4o-mini-2024-07-18
  - name: relationship_recommendation
    llm: litellm_llm.gpt-4o-mini-2024-07-18
    engine: wren_ui
  - name: question_recommendation
    llm: litellm_llm.gpt-4o-mini-2024-07-18
  - name: intent_classification
    llm: litellm_llm.gpt-4o-mini-2024-07-18
    embedder: openai_embedder.text-embedding-3-large
    document_store: qdrant
  - name: data_assistance
<<<<<<< HEAD
    llm: litellm_llm.gpt-4o-mini
  - name: sql_pairs_preparation
    document_store: qdrant
    embedder: openai_embedder.text-embedding-3-large
    llm: litellm_llm.gpt-4o-mini
  - name: sql_pairs_deletion
    document_store: qdrant
    embedder: openai_embedder.text-embedding-3-large 
  - name: sql_pairs_retrieval
    document_store: qdrant
    embedder: openai_embedder.text-embedding-3-large
    llm: litellm_llm.gpt-4o-mini
=======
    llm: litellm_llm.gpt-4o-mini-2024-07-18
>>>>>>> d5091604
  - name: preprocess_sql_data
    llm: litellm_llm.gpt-4o-mini-2024-07-18
  - name: sql_executor
    engine: wren_ui
  - name: chart_generation
    llm: litellm_llm.gpt-4o-mini-2024-07-18
  - name: chart_adjustment
    llm: litellm_llm.gpt-4o-mini-2024-07-18
---
settings:
  column_indexing_batch_size: 50
  table_retrieval_size: 10
  table_column_retrieval_size: 100
  allow_using_db_schemas_without_pruning: false
  query_cache_maxsize: 1000
  query_cache_ttl: 3600
  langfuse_host: https://cloud.langfuse.com
  langfuse_enable: true
  logging_level: DEBUG
  development: false<|MERGE_RESOLUTION|>--- conflicted
+++ resolved
@@ -99,22 +99,18 @@
     embedder: openai_embedder.text-embedding-3-large
     document_store: qdrant
   - name: data_assistance
-<<<<<<< HEAD
-    llm: litellm_llm.gpt-4o-mini
+    llm: litellm_llm.gpt-4o-mini-2024-07-18
   - name: sql_pairs_preparation
     document_store: qdrant
     embedder: openai_embedder.text-embedding-3-large
-    llm: litellm_llm.gpt-4o-mini
+    llm: litellm_llm.gpt-4o-mini-2024-07-18
   - name: sql_pairs_deletion
     document_store: qdrant
     embedder: openai_embedder.text-embedding-3-large 
   - name: sql_pairs_retrieval
     document_store: qdrant
     embedder: openai_embedder.text-embedding-3-large
-    llm: litellm_llm.gpt-4o-mini
-=======
     llm: litellm_llm.gpt-4o-mini-2024-07-18
->>>>>>> d5091604
   - name: preprocess_sql_data
     llm: litellm_llm.gpt-4o-mini-2024-07-18
   - name: sql_executor
