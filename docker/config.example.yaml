type: llm
provider: litellm_llm
timeout: 120
models:
  - model: gpt-4o-mini-2024-07-18
    alias: default
    api_base: https://api.openai.com/v1
    kwargs:
      temperature: 0
      n: 1
      # for better consistency of llm response, refer: https://platform.openai.com/docs/api-reference/chat/create#chat-create-seed
      seed: 0
      max_tokens: 4096
  - model: gpt-4o-2024-08-06
    api_base: https://api.openai.com/v1
    kwargs:
      temperature: 0
      n: 1
      # for better consistency of llm response, refer: https://platform.openai.com/docs/api-reference/chat/create#chat-create-seed
      seed: 0
      max_tokens: 4096
  - model: o3-mini-2025-01-31
    api_base: https://api.openai.com/v1
    kwargs:
      n: 1
      seed: 0
      max_completion_tokens: 4096
      reasoning_effort: low

---
type: embedder
provider: litellm_embedder
models:
  - model: text-embedding-3-large
    alias: default
    api_base: https://api.openai.com/v1
    timeout: 120

---
type: engine
provider: wren_ui
endpoint: http://wren-ui:3000

---
type: engine
provider: wren_ibis
endpoint: http://wren-ibis:8000

---
type: document_store
provider: qdrant
location: http://qdrant:6333
embedding_model_dim: 3072
timeout: 120
recreate_index: true

---
type: pipeline
pipes:
  - name: db_schema_indexing
    embedder: litellm_embedder.default
    document_store: qdrant
  - name: historical_question_indexing
    embedder: litellm_embedder.default
    document_store: qdrant
  - name: table_description_indexing
    embedder: litellm_embedder.default
    document_store: qdrant
  - name: db_schema_retrieval
    llm: litellm_llm.default
    embedder: litellm_embedder.default
    document_store: qdrant
  - name: historical_question_retrieval
    embedder: litellm_embedder.default
    document_store: qdrant
  - name: sql_generation
    llm: litellm_llm.default
    engine: wren_ui
  - name: sql_correction
    llm: litellm_llm.default
    engine: wren_ui
  - name: followup_sql_generation
    llm: litellm_llm.default
    engine: wren_ui
  - name: sql_summary
    llm: litellm_llm.default
  - name: sql_answer
    llm: litellm_llm.default
  - name: sql_breakdown
    llm: litellm_llm.default
    engine: wren_ui
  - name: sql_expansion
    llm: litellm_llm.default
    engine: wren_ui
  - name: semantics_description
    llm: litellm_llm.default
  - name: relationship_recommendation
    llm: litellm_llm.default
    engine: wren_ui
  - name: question_recommendation
    llm: litellm_llm.default
  - name: question_recommendation_db_schema_retrieval
    llm: litellm_llm.default
    embedder: litellm_embedder.default
    document_store: qdrant
  - name: question_recommendation_sql_generation
    llm: litellm_llm.default
    engine: wren_ui
  - name: intent_classification
    llm: litellm_llm.default
    embedder: litellm_embedder.default
    document_store: qdrant
  - name: data_assistance
    llm: litellm_llm.default
  - name: sql_pairs_indexing
    document_store: qdrant
    embedder: litellm_embedder.default
  - name: sql_pairs_retrieval
    document_store: qdrant
    embedder: litellm_embedder.default
    llm: litellm_llm.default
  - name: preprocess_sql_data
    llm: litellm_llm.default
  - name: sql_executor
    engine: wren_ui
  - name: chart_generation
    llm: litellm_llm.default
  - name: chart_adjustment
<<<<<<< HEAD
    llm: litellm_llm.gpt-4o-mini-2024-07-18
  - name: user_guide_assistance
    llm: litellm_llm.gpt-4o-mini-2024-07-18

---
settings:
  doc_endpoint: https://docs.getwren.ai
  is_oss: true
=======
    llm: litellm_llm.default
  - name: sql_question_generation
    llm: litellm_llm.default
  - name: sql_generation_reasoning
    llm: litellm_llm.default
  - name: followup_sql_generation_reasoning
    llm: litellm_llm.default
  - name: sql_regeneration
    llm: litellm_llm.default
    engine: wren_ui
  - name: instructions_indexing
    embedder: litellm_embedder.default
    document_store: qdrant
  - name: instructions_retrieval
    embedder: litellm_embedder.default
    document_store: qdrant
  - name: sql_functions_retrieval
    engine: wren_ibis
    document_store: qdrant
  - name: project_meta_indexing
    document_store: qdrant

---
settings:
  engine_timeout: 30
>>>>>>> 39a7bea3
  column_indexing_batch_size: 50
  table_retrieval_size: 10
  table_column_retrieval_size: 100
  allow_intent_classification: true
  allow_sql_generation_reasoning: true
  allow_using_db_schemas_without_pruning: false
  query_cache_maxsize: 1000
  query_cache_ttl: 3600
  langfuse_host: https://cloud.langfuse.com
  langfuse_enable: true
  logging_level: DEBUG
  development: false
  historical_question_retrieval_similarity_threshold: 0.9
  sql_pairs_similarity_threshold: 0.7
  sql_pairs_retrieval_max_size: 10
  instructions_similarity_threshold: 0.7
  instructions_top_k: 10<|MERGE_RESOLUTION|>--- conflicted
+++ resolved
@@ -126,16 +126,8 @@
   - name: chart_generation
     llm: litellm_llm.default
   - name: chart_adjustment
-<<<<<<< HEAD
-    llm: litellm_llm.gpt-4o-mini-2024-07-18
+    llm: litellm_llm.default
   - name: user_guide_assistance
-    llm: litellm_llm.gpt-4o-mini-2024-07-18
-
----
-settings:
-  doc_endpoint: https://docs.getwren.ai
-  is_oss: true
-=======
     llm: litellm_llm.default
   - name: sql_question_generation
     llm: litellm_llm.default
@@ -160,8 +152,9 @@
 
 ---
 settings:
+  doc_endpoint: https://docs.getwren.ai
+  is_oss: true
   engine_timeout: 30
->>>>>>> 39a7bea3
   column_indexing_batch_size: 50
   table_retrieval_size: 10
   table_column_retrieval_size: 100
