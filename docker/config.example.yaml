type: llm
provider: litellm_llm
timeout: 120
models:
- model: gpt-4o-mini
  api_base: https://api.openai.com/v1
  api_key_name: LLM_OPENAI_API_KEY
  kwargs:
    temperature: 0
    n: 1
    max_tokens: 4096
    response_format:
      type: json_object
- model: gpt-4o
  api_base: https://api.openai.com/v1
  api_key_name: LLM_OPENAI_API_KEY
  kwargs:
    temperature: 0
    n: 1
    max_tokens: 4096
    response_format:
      type: json_object

---
type: embedder
provider: openai_embedder
models:
  - model: text-embedding-3-large
    dimension: 3072
api_base: https://api.openai.com/v1
timeout: 120

---
type: engine
provider: wren_ui
endpoint: http://wren-ui:3000

---
type: document_store
provider: qdrant
location: http://qdrant:6333
embedding_model_dim: 3072
timeout: 120
recreate_index: true

---
type: pipeline
pipes:
  - name: db_schema_indexing
    embedder: openai_embedder.text-embedding-3-large
    document_store: qdrant
  - name: historical_question_indexing
    embedder: openai_embedder.text-embedding-3-large
    document_store: qdrant
  - name: table_description_indexing
    embedder: openai_embedder.text-embedding-3-large
    document_store: qdrant
  - name: db_schema_retrieval
    llm: litellm_llm.gpt-4o-mini
    embedder: openai_embedder.text-embedding-3-large
    document_store: qdrant
  - name: historical_question_retrieval
    embedder: openai_embedder.text-embedding-3-large
    document_store: qdrant
  - name: sql_generation
    llm: litellm_llm.gpt-4o-mini
    engine: wren_ui
  - name: sql_correction
    llm: litellm_llm.gpt-4o-mini
    engine: wren_ui
  - name: followup_sql_generation
    llm: litellm_llm.gpt-4o-mini
    engine: wren_ui
  - name: sql_summary
    llm: litellm_llm.gpt-4o-mini
  - name: sql_answer
    llm: litellm_llm.gpt-4o-mini
    engine: wren_ui
  - name: sql_breakdown
    llm: litellm_llm.gpt-4o-mini
    engine: wren_ui
  - name: sql_expansion
    llm: litellm_llm.gpt-4o-mini
    engine: wren_ui
  - name: sql_explanation
    llm: litellm_llm.gpt-4o-mini
  - name: sql_regeneration
    llm: litellm_llm.gpt-4o-mini
    engine: wren_ui
  - name: semantics_description
    llm: litellm_llm.gpt-4o-mini
  - name: relationship_recommendation
    llm: litellm_llm.gpt-4o-mini
    engine: wren_ui
  - name: question_recommendation
    llm: litellm_llm.gpt-4o-mini
  - name: intent_classification
    llm: litellm_llm.gpt-4o-mini
    embedder: openai_embedder.text-embedding-3-large
    document_store: qdrant
  - name: data_assistance
    llm: litellm_llm.gpt-4o-mini
  - name: preprocess_sql_data
<<<<<<< HEAD
    llm: openai_llm.gpt-4o-mini
  - name: sql_executor
    engine: wren_ui
=======
    llm: litellm_llm.gpt-4o-mini
>>>>>>> e7eac7f2
---
settings:
  column_indexing_batch_size: 50
  table_retrieval_size: 10
  table_column_retrieval_size: 100
  allow_using_db_schemas_without_pruning: false
  query_cache_maxsize: 1000
  query_cache_ttl: 3600
  langfuse_host: https://cloud.langfuse.com
  langfuse_enable: true
  enable_timer: false
  logging_level: DEBUG
  development: false<|MERGE_RESOLUTION|>--- conflicted
+++ resolved
@@ -101,13 +101,9 @@
   - name: data_assistance
     llm: litellm_llm.gpt-4o-mini
   - name: preprocess_sql_data
-<<<<<<< HEAD
-    llm: openai_llm.gpt-4o-mini
+    llm: litellm_llm.gpt-4o-mini
   - name: sql_executor
     engine: wren_ui
-=======
-    llm: litellm_llm.gpt-4o-mini
->>>>>>> e7eac7f2
 ---
 settings:
   column_indexing_batch_size: 50
