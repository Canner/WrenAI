[tool.poetry]
name = "wren-ai-service"
version = "0.11.2"
description = ""
authors = ["Jimmy Yeh <jimmy.yeh@cannerdata.com>", "Pao Sheng Wang <david.wang@cannerdata.com>", "Aster Sun <aster.sun@cannerdata.com>"]
license = "AGPL-3.0"
readme = "README.md"
package-mode = false

[tool.poetry.dependencies]
python = ">=3.12.*, <4.0"
fastapi = "==0.115.2"
uvicorn = {extras = ["standard"], version = "==0.30.1"}
python-dotenv = "==1.0.1"
haystack-ai = "==2.4.0"
openai = "==1.40.0"
qdrant-haystack = "==4.1.2"
backoff = "==2.2.1"
tqdm = "==4.66.4"
numpy = "==1.26.4"
sqlparse = "==0.5.0"
orjson = "==3.10.3"
sf-hamilton = {version = "==1.69.0", extras = ["visualization"]}
aiohttp = {extras = ["speedups"], version = "==3.10.2"}
ollama-haystack = "==0.0.6"
langfuse = "==2.43.3"
ollama = "==0.2.1"
toml = "==0.10.2"
sqlglot = "==25.18.0"
cachetools = "==5.5.0"
pyyaml = "==6.0.2"
pydantic-settings = "==2.5.2"
google-auth = "==2.35.0"
tiktoken = "==0.8.0"

[tool.poetry.group.dev.dependencies]
pre-commit = "==3.7.1"
streamlit = "==1.37.0"
watchdog = "==4.0.0"
pandas = "==2.2.2"
matplotlib = "==3.9.2"
sseclient-py = "==1.8.0"
<<<<<<< HEAD
=======
dspy-ai = "==2.5.26"
>>>>>>> a7373c8d

[tool.poetry.group.eval.dependencies]
tomlkit = "==0.13.0"
deepeval = "==1.0.6"
streamlit-tags = "==1.2.8"
gitpython = "==3.1.43"
plotly = "==5.24.1"
nbformat = "==5.1.3"
ipykernel = "==6.29.5"
itables = "==2.2.1"
gdown = "==5.2.0"
nltk = "==3.9.1"

[tool.poetry.group.demo.dependencies]
requests = "==2.32.2"

[tool.poetry.group.test.dependencies]
locust = "==2.28.0"
pytest = "==8.2.0"
pytest-cov = "==4.1.0"
pytest-asyncio = "==0.23.8"
aioresponses = "==0.7.6"
pytest-mock = "==3.14.0"

[build-system]
requires = ["poetry-core"]
build-backend = "poetry.core.masonry.api"<|MERGE_RESOLUTION|>--- conflicted
+++ resolved
@@ -40,10 +40,7 @@
 pandas = "==2.2.2"
 matplotlib = "==3.9.2"
 sseclient-py = "==1.8.0"
-<<<<<<< HEAD
-=======
 dspy-ai = "==2.5.26"
->>>>>>> a7373c8d
 
 [tool.poetry.group.eval.dependencies]
 tomlkit = "==0.13.0"
