[tool.poetry]
name = "wren-ai-service"
version = "0.10.4"
description = ""
authors = ["Jimmy Yeh <jimmy.yeh@cannerdata.com>", "Pao Sheng Wang <david.wang@cannerdata.com>", "Aster Sun <aster.sun@cannerdata.com>"]
license = "AGPL-3.0"
readme = "README.md"
package-mode = false

[tool.poetry.dependencies]
python = ">=3.12.*, <4.0"
fastapi = "==0.115.2"
uvicorn = {extras = ["standard"], version = "==0.30.1"}
python-dotenv = "==1.0.1"
haystack-ai = "==2.4.0"
openai = "==1.30.1"
qdrant-haystack = "==4.1.2"
backoff = "==2.2.1"
tqdm = "==4.66.4"
numpy = "==1.26.4"
sqlparse = "==0.5.0"
orjson = "==3.10.3"
sf-hamilton = {version = "==1.69.0", extras = ["visualization"]}
aiohttp = {extras = ["speedups"], version = "==3.10.2"}
ollama-haystack = "==0.0.6"
langfuse = "==2.43.3"
ollama = "==0.2.1"
toml = "==0.10.2"
sqlglot = "==25.18.0"
cachetools = "==5.5.0"
pyyaml = "==6.0.2"
pydantic-settings = "==2.5.2"
google-auth = "==2.35.0"
<<<<<<< HEAD
dspy-ai = "==2.5.20"
=======
dspy-ai = "==2.5.29"
>>>>>>> 39fdb9f5
tiktoken = "==0.8.0"

[tool.poetry.group.dev.dependencies]
pre-commit = "==3.7.1"
streamlit = "==1.37.0"
watchdog = "==4.0.0"
pandas = "==2.2.2"
matplotlib = "==3.9.2"

[tool.poetry.group.eval.dependencies]
tomlkit = "==0.13.0"
deepeval = "==1.0.6"
streamlit-tags = "==1.2.8"
gitpython = "==3.1.43"
plotly = "==5.24.1"
nbformat = "==5.1.3"
ipykernel = "==6.29.5"
itables = "==2.2.1"
gdown = "==5.2.0"
nltk = "==3.9.1"

[tool.poetry.group.demo.dependencies]
requests = "==2.32.2"

[tool.poetry.group.test.dependencies]
locust = "==2.28.0"
pytest = "==8.2.0"
pytest-cov = "==4.1.0"
pytest-asyncio = "==0.23.8"
aioresponses = "==0.7.6"
pytest-mock = "==3.14.0"

[build-system]
requires = ["poetry-core"]
build-backend = "poetry.core.masonry.api"<|MERGE_RESOLUTION|>--- conflicted
+++ resolved
@@ -31,11 +31,7 @@
 pyyaml = "==6.0.2"
 pydantic-settings = "==2.5.2"
 google-auth = "==2.35.0"
-<<<<<<< HEAD
-dspy-ai = "==2.5.20"
-=======
 dspy-ai = "==2.5.29"
->>>>>>> 39fdb9f5
 tiktoken = "==0.8.0"
 
 [tool.poetry.group.dev.dependencies]
