--- conflicted
+++ resolved
@@ -19,12 +19,6 @@
             case "Prepare Semantics":
                 return trace_url
             case "Ask Question":
-                return trace_url
-<<<<<<< HEAD
-            case "Ask Details(Breakdown SQL)":
-=======
-            case "SQL Expansion":
->>>>>>> 4ece669b
                 return trace_url
             case "SQL Answer":
                 return trace_url
@@ -81,11 +75,6 @@
         "Prepare Semantics",
         # text2sql
         "Ask Question",
-<<<<<<< HEAD
-        "Ask Details(Breakdown SQL)",
-=======
-        "SQL Expansion",
->>>>>>> 4ece669b
         "SQL Answer",
         # context enrichment
         "Generate Semantics Description",
