--- conflicted
+++ resolved
@@ -14,12 +14,7 @@
     sql_correction,
     sql_generation,
 )
-<<<<<<< HEAD
-from src.pipelines.indexing import indexing
 from src.pipelines.retrieval import historical_question_retrieval, retrieval
-=======
-from src.pipelines.retrieval import historical_question, retrieval
->>>>>>> 06a5ccf0
 from src.providers import init_providers
 from src.web.v1.services.ask import (
     AskRequest,
