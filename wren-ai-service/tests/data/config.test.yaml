--- conflicted
+++ resolved
@@ -59,13 +59,6 @@
   - name: sql_answer
     llm: openai_llm.gpt-4o-mini
     engine: wren_ui
-<<<<<<< HEAD
-  - name: sql_breakdown
-=======
-  - name: sql_expansion
->>>>>>> 4ece669b
-    llm: openai_llm.gpt-4o-mini
-    engine: wren_ui
   - name: sql_explanation
     llm: openai_llm.gpt-4o-mini
   - name: sql_regeneration
