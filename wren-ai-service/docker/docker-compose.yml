--- conflicted
+++ resolved
@@ -13,11 +13,8 @@
     environment:
       WREN_AI_SERVICE_PORT: ${WREN_AI_SERVICE_PORT}
       OPENAI_API_KEY: ${OPENAI_API_KEY}
-<<<<<<< HEAD
       OPENAI_API_BASE: ${OPENAI_API_BASE}
-=======
       OPENAI_GENERATION_MODEL: ${OPENAI_GENERATION_MODEL}
->>>>>>> 2ffa1ebf
       QDRANT_HOST: ${QDRANT_HOST}
       WREN_ENGINE_ENDPOINT: ${WREN_ENGINE_ENDPOINT}
       # sometimes the console won't show print messages,
