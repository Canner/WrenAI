import logging
import sys
from typing import Any, Dict, List

from hamilton import base
from hamilton.async_driver import AsyncDriver
from haystack.components.builders.prompt_builder import PromptBuilder
from langfuse.decorators import observe
from pydantic import BaseModel

from src.core.engine import Engine
from src.core.pipeline import BasicPipeline
from src.core.provider import LLMProvider
from src.pipelines.generation.utils.sql import (
    TEXT_TO_SQL_RULES,
    SQLGenPostProcessor,
    construct_instructions,
    sql_generation_system_prompt,
)
from src.web.v1.services import Configuration

logger = logging.getLogger("wren-ai-service")


sql_generation_user_prompt_template = """
### TASK ###
Given a user query, your task is to interpret the query based on the database schema and
generate one SQL statement that best potentially answer user's query.

### DATABASE SCHEMA ###
{% for document in documents %}
    {{ document }}
{% endfor %}

{% if exclude %}
### EXCLUDED STATEMETS ###
Ensure that the following excluded statements are not used in the generated queries to maintain variety and avoid repetition.
{% for doc in exclude %}
    {{ doc.statement }}
{% endfor %}
{% endif %}

{{ text_to_sql_rules }}
{% if instructions %}
{{ instructions }}
{% endif %}

### FINAL ANSWER FORMAT ###
The final answer must be the JSON format like following:

{
    "results": [
        {"sql": <SQL_QUERY_STRING>}
    ]
}

{% if sql_samples %}
### SAMPLES ###
{% for sample in sql_samples %}
Summary:
{{sample.summary}}
SQL:
{{sample.sql}}
{% endfor %}
{% endif %}

### QUESTION ###
User's Question: {{ query }}
Current Time: {{ current_time }}

Let's think step by step.
"""


## Start of Pipeline
@observe(capture_input=False)
def prompt(
    query: str,
    documents: List[str],
    exclude: List[Dict],
    text_to_sql_rules: str,
    prompt_builder: PromptBuilder,
    configuration: Configuration | None = None,
    sql_samples: List[Dict] | None = None,
) -> dict:
    return prompt_builder.run(
        query=query,
        documents=documents,
        exclude=exclude,
        text_to_sql_rules=text_to_sql_rules,
        instructions=construct_instructions(configuration),
<<<<<<< HEAD
        sql_samples=sql_samples,
        current_time=show_current_time(configuration.timezone),
=======
        samples=samples,
        current_time=configuration.show_current_time(),
>>>>>>> a9909fe3
    )


@observe(as_type="generation", capture_input=False)
async def generate_sql(
    prompt: dict,
    generator: Any,
) -> dict:
    return await generator(prompt=prompt.get("prompt"))


@observe(capture_input=False)
async def post_process(
    generate_sql: dict,
    post_processor: SQLGenPostProcessor,
    project_id: str | None = None,
) -> dict:
    return await post_processor.run(generate_sql.get("replies"), project_id=project_id)


## End of Pipeline
class SQLResult(BaseModel):
    sql: str


class GenerationResults(BaseModel):
    results: list[SQLResult]


SQL_GENERATION_MODEL_KWARGS = {
    "response_format": {
        "type": "json_schema",
        "json_schema": {
            "name": "sql_results",
            "schema": GenerationResults.model_json_schema(),
        },
    }
}


class SQLGeneration(BasicPipeline):
    def __init__(
        self,
        llm_provider: LLMProvider,
        engine: Engine,
        **kwargs,
    ):
        self._components = {
            "generator": llm_provider.get_generator(
                system_prompt=sql_generation_system_prompt,
                generation_kwargs=SQL_GENERATION_MODEL_KWARGS,
            ),
            "prompt_builder": PromptBuilder(
                template=sql_generation_user_prompt_template
            ),
            "post_processor": SQLGenPostProcessor(engine=engine),
        }

        self._configs = {
            "text_to_sql_rules": TEXT_TO_SQL_RULES,
        }

        super().__init__(
            AsyncDriver({}, sys.modules[__name__], result_builder=base.DictResult())
        )

    @observe(name="SQL Generation")
    async def run(
        self,
        query: str,
        contexts: List[str],
        exclude: List[Dict],
        configuration: Configuration = Configuration(),
        sql_samples: List[Dict] | None = None,
        project_id: str | None = None,
    ):
        logger.info("SQL Generation pipeline is running...")
        return await self._pipe.execute(
            ["post_process"],
            inputs={
                "query": query,
                "documents": contexts,
                "exclude": exclude,
                "sql_samples": sql_samples,
                "project_id": project_id,
                "configuration": configuration,
                **self._components,
                **self._configs,
            },
        )


if __name__ == "__main__":
    from src.pipelines.common import dry_run_pipeline

    dry_run_pipeline(
        SQLGeneration,
        "sql_generation",
        query="this is a test query",
        contexts=[],
        exclude=[],
    )<|MERGE_RESOLUTION|>--- conflicted
+++ resolved
@@ -89,13 +89,8 @@
         exclude=exclude,
         text_to_sql_rules=text_to_sql_rules,
         instructions=construct_instructions(configuration),
-<<<<<<< HEAD
         sql_samples=sql_samples,
-        current_time=show_current_time(configuration.timezone),
-=======
-        samples=samples,
         current_time=configuration.show_current_time(),
->>>>>>> a9909fe3
     )
 
 
