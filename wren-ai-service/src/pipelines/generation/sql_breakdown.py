--- conflicted
+++ resolved
@@ -11,18 +11,10 @@
 from src.core.engine import Engine
 from src.core.pipeline import BasicPipeline
 from src.core.provider import LLMProvider
-<<<<<<< HEAD
-from src.pipelines.common import TEXT_TO_SQL_RULES, SQLBreakdownGenPostProcessor
-=======
 from src.pipelines.generation.utils.sql import (
     TEXT_TO_SQL_RULES,
     SQLBreakdownGenPostProcessor,
 )
-from src.utils import (
-    async_timer,
-    timer,
-)
->>>>>>> bd66a8f4
 
 logger = logging.getLogger("wren-ai-service")
 
