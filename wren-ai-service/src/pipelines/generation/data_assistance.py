import asyncio
import logging
import sys
from typing import Any, Optional

from hamilton import base
from hamilton.async_driver import AsyncDriver
from haystack.components.builders.prompt_builder import PromptBuilder
from langfuse.decorators import observe

from src.core.pipeline import BasicPipeline
from src.core.provider import LLMProvider
from src.web.v1.services.ask import AskHistory

logger = logging.getLogger("wren-ai-service")


data_assistance_system_prompt = """
### TASK ###
You are a data analyst great at answering user's questions about given database schema.
Please carefully read user's question and database schema to answer it in easy to understand manner
using the Markdown format. Your goal is to help guide user understand its database!

### INSTRUCTIONS ###

- Answer must be in the same language user specified.
- There should be proper line breaks, whitespace, and Markdown formatting(headers, lists, tables, etc.) in your response.
- If the language is Traditional/Simplified Chinese, Korean, or Japanese, the maximum response length is 150 words; otherwise, the maximum response length is 110 words.
- MUST NOT add SQL code in your response.

### OUTPUT FORMAT ###
Please provide your response in proper Markdown format.
"""

data_assistance_user_prompt_template = """
### DATABASE SCHEMA ###
{% for db_schema in db_schemas %}
    {{ db_schema }}
{% endfor %}

### INPUT ###
User's question: {{query}}
Language: {{language}}

Please think step by step
"""


## Start of Pipeline
@observe(capture_input=False)
def prompt(
    query: str,
    db_schemas: list[str],
    language: str,
    prompt_builder: PromptBuilder,
    histories: Optional[list[AskHistory]] = None,
) -> dict:
    previous_query_summaries = (
        [history.question for history in histories] if histories else []
    )
    query = "\n".join(previous_query_summaries) + "\n" + query

    return prompt_builder.run(
        query=query,
        db_schemas=db_schemas,
        language=language,
    )


@observe(as_type="generation", capture_input=False)
async def data_assistance(prompt: dict, generator: Any, query_id: str) -> dict:
    return await generator(prompt=prompt.get("prompt"), query_id=query_id)


## End of Pipeline


class DataAssistance(BasicPipeline):
    def __init__(
        self,
        llm_provider: LLMProvider,
        **kwargs,
    ):
        self._user_queues = {}
        self._components = {
            "generator": llm_provider.get_generator(
                system_prompt=data_assistance_system_prompt,
                streaming_callback=self._streaming_callback,
            ),
            "prompt_builder": PromptBuilder(
                template=data_assistance_user_prompt_template
            ),
        }

        super().__init__(
            AsyncDriver({}, sys.modules[__name__], result_builder=base.DictResult())
        )

    def _streaming_callback(self, chunk, query_id):
        if query_id not in self._user_queues:
            self._user_queues[
                query_id
            ] = asyncio.Queue()  # Create a new queue for the user if it doesn't exist
        # Put the chunk content into the user's queue
        asyncio.create_task(self._user_queues[query_id].put(chunk.content))
        if chunk.meta.get("finish_reason"):
            asyncio.create_task(self._user_queues[query_id].put("<DONE>"))

    async def get_streaming_results(self, query_id):
        async def _get_streaming_results(query_id):
            return await self._user_queues[query_id].get()

        if query_id not in self._user_queues:
<<<<<<< HEAD
            self._user_queues[query_id] = asyncio.Queue()

=======
            self._user_queues[
                query_id
            ] = asyncio.Queue()  # Ensure the user's queue exists
>>>>>>> 698f0a6a
        while True:
            try:
                # Wait for an item from the user's queue
                self._streaming_results = await asyncio.wait_for(
                    _get_streaming_results(query_id), timeout=120
                )
                if (
                    self._streaming_results == "<DONE>"
                ):  # Check for end-of-stream signal
                    del self._user_queues[query_id]
                    break
                if self._streaming_results:  # Check if there are results to yield
                    yield self._streaming_results
                    self._streaming_results = ""  # Clear after yielding
            except TimeoutError:
                break

    @observe(name="Data Assistance")
    async def run(
        self,
        query: str,
        db_schemas: list[str],
        language: str,
        query_id: Optional[str] = None,
        histories: Optional[list[AskHistory]] = None,
    ):
        logger.info("Data Assistance pipeline is running...")
        return await self._pipe.execute(
            ["data_assistance"],
            inputs={
                "query": query,
                "db_schemas": db_schemas,
                "language": language,
                "query_id": query_id or "",
                "histories": histories,
                **self._components,
            },
        )


if __name__ == "__main__":
    from src.pipelines.common import dry_run_pipeline

    dry_run_pipeline(
        DataAssistance,
        "data_assistance",
        query="show me the dataset",
        db_schemas=[],
        language="English",
    )<|MERGE_RESOLUTION|>--- conflicted
+++ resolved
@@ -111,14 +111,9 @@
             return await self._user_queues[query_id].get()
 
         if query_id not in self._user_queues:
-<<<<<<< HEAD
-            self._user_queues[query_id] = asyncio.Queue()
-
-=======
             self._user_queues[
                 query_id
             ] = asyncio.Queue()  # Ensure the user's queue exists
->>>>>>> 698f0a6a
         while True:
             try:
                 # Wait for an item from the user's queue
