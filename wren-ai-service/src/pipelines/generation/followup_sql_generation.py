import logging
import sys
from typing import Any, Dict, List

from hamilton import base
from hamilton.async_driver import AsyncDriver
from haystack.components.builders.prompt_builder import PromptBuilder
from langfuse.decorators import observe
from pydantic import BaseModel

from src.core.engine import Engine
from src.core.pipeline import BasicPipeline
from src.core.provider import LLMProvider
from src.pipelines.generation.utils.sql import (
    TEXT_TO_SQL_RULES,
    SQLGenPostProcessor,
    construct_instructions,
    sql_generation_system_prompt,
)
from src.web.v1.services import Configuration
from src.web.v1.services.ask import AskHistory

logger = logging.getLogger("wren-ai-service")


text_to_sql_with_followup_user_prompt_template = """
### TASK ###
Given the following user's follow-up question and previous SQL query and summary,
generate one SQL query to best answer user's question.

### DATABASE SCHEMA ###
{% for document in documents %}
    {{ document }}
{% endfor %}

### EXAMPLES ###

Example 1
[INPUT]
Previous SQL Summary: A query to find the number of employees in each department.
Previous SQL Query: SELECT department, COUNT(*) as employee_count FROM employees GROUP BY department;
User's Question: How do I modify this to only show departments with more than 10 employees?

[OUTPUT]
{
    "results": [
        {
            "sql": "SELECT department, COUNT() as employee_count FROM employees GROUP BY department HAVING COUNT() > 10"
        }
    ]
}

Example 2
[INPUT]
Previous SQL Summary: A query to retrieve the total sales per product.
Previous SQL Query: SELECT product_id, SUM(sales) as total_sales FROM sales GROUP BY product_id;
User's Question: Can you adjust this to include the product name as well?

[OUTPUT]
{
    "results": [
        {
            "sql": "SELECT products.name, SUM(sales.sales) as total_sales FROM sales JOIN products ON sales.product_id = products.id GROUP BY products.name"
        }
    ]
}

Example 3
[INPUT]
Previous SQL Summary: Query to find the highest salary in each department.
Previous SQL Query: SELECT department_id, MAX(salary) as highest_salary FROM employees GROUP BY department_id;
User's Question: What if I want to see the employee names with the highest salary in each department?

[OUTPUT]
{
    "results": [
        {
            "sql": "SELECT department_id, employee_name, salary FROM employees WHERE (department_id, salary) IN (SELECT department_id, MAX(salary) FROM employees GROUP BY department_id)"
        }
    ]
}

### FINAL ANSWER FORMAT ###
The final answer must be the JSON format like following:

{
    "results": [
        {"sql": <SQL_QUERY_STRING>}
    ]
}

{{ alert }}

### CONTEXT ###
Previous SQL Summary:
{% for summary in previous_query_summaries %}
    {{ summary }}
{% endfor %}
Previous SQL Query: {{ history.sql }}
Current Time: {{ current_time }}

{% if instructions %}
Instructions: {{ instructions }}
{% endif %}

{% if sql_samples %}
### SQL SAMPLES ###
{% for sample in sql_samples %}
Summary:
{{sample.summary}}
SQL:
{{sample.sql}}
{% endfor %}
{% endif %}

### INPUT ###
User's Follow-up Question: {{ query }}

Let's think step by step.
"""


## Start of Pipeline
@observe(capture_input=False)
def prompt(
    query: str,
    documents: List[str],
    history: AskHistory,
    alert: str,
    configuration: Configuration,
    prompt_builder: PromptBuilder,
    sql_samples: List[Dict] | None = None,
) -> dict:
    previous_query_summaries = [step.summary for step in history.steps if step.summary]

    return prompt_builder.run(
        query=query,
        documents=documents,
        history=history,
        previous_query_summaries=previous_query_summaries,
        alert=alert,
        instructions=construct_instructions(configuration),
<<<<<<< HEAD
        current_time=show_current_time(configuration.timezone),
        sql_samples=sql_samples,
=======
        current_time=configuration.show_current_time(),
>>>>>>> a9909fe3
    )


@observe(as_type="generation", capture_input=False)
async def generate_sql_in_followup(prompt: dict, generator: Any) -> dict:
    return await generator(prompt=prompt.get("prompt"))


@observe(capture_input=False)
async def post_process(
    generate_sql_in_followup: dict,
    post_processor: SQLGenPostProcessor,
    project_id: str | None = None,
) -> dict:
    return await post_processor.run(
        generate_sql_in_followup.get("replies"), project_id=project_id
    )


## End of Pipeline


class SQLResult(BaseModel):
    sql: str


class GenerationResults(BaseModel):
    results: list[SQLResult]


FOLLOWUP_SQL_GENERATION_MODEL_KWARGS = {
    "response_format": {
        "type": "json_schema",
        "json_schema": {
            "name": "sql_results",
            "schema": GenerationResults.model_json_schema(),
        },
    }
}


class FollowUpSQLGeneration(BasicPipeline):
    def __init__(
        self,
        llm_provider: LLMProvider,
        engine: Engine,
        **kwargs,
    ):
        self._components = {
            "generator": llm_provider.get_generator(
                system_prompt=sql_generation_system_prompt,
                generation_kwargs=FOLLOWUP_SQL_GENERATION_MODEL_KWARGS,
            ),
            "prompt_builder": PromptBuilder(
                template=text_to_sql_with_followup_user_prompt_template
            ),
            "post_processor": SQLGenPostProcessor(engine=engine),
        }

        self._configs = {
            "alert": TEXT_TO_SQL_RULES,
        }

        super().__init__(
            AsyncDriver({}, sys.modules[__name__], result_builder=base.DictResult())
        )

    @observe(name="Follow-Up SQL Generation")
    async def run(
        self,
        query: str,
        contexts: List[str],
        history: AskHistory,
        configuration: Configuration = Configuration(),
        sql_samples: List[Dict] | None = None,
        project_id: str | None = None,
    ):
        logger.info("Follow-Up SQL Generation pipeline is running...")
        return await self._pipe.execute(
            ["post_process"],
            inputs={
                "query": query,
                "documents": contexts,
                "history": history,
                "project_id": project_id,
                "configuration": configuration,
                "sql_samples": sql_samples,
                **self._components,
                **self._configs,
            },
        )


if __name__ == "__main__":
    from src.pipelines.common import dry_run_pipeline

    dry_run_pipeline(
        FollowUpSQLGeneration,
        "followup_sql_generation",
        query="show me the dataset",
        contexts=[],
        history=AskHistory(sql="SELECT * FROM table", summary="Summary", steps=[]),
    )<|MERGE_RESOLUTION|>--- conflicted
+++ resolved
@@ -140,12 +140,8 @@
         previous_query_summaries=previous_query_summaries,
         alert=alert,
         instructions=construct_instructions(configuration),
-<<<<<<< HEAD
-        current_time=show_current_time(configuration.timezone),
+        current_time=configuration.show_current_time(),
         sql_samples=sql_samples,
-=======
-        current_time=configuration.show_current_time(),
->>>>>>> a9909fe3
     )
 
 
