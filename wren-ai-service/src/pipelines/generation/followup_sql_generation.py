import logging
import sys
<<<<<<< HEAD
from pathlib import Path
from typing import Any, Dict, List
=======
from typing import Any, List
>>>>>>> 6bc6fbd2

from hamilton import base
from hamilton.async_driver import AsyncDriver
from haystack.components.builders.prompt_builder import PromptBuilder
from langfuse.decorators import observe
from pydantic import BaseModel

from src.core.engine import Engine
from src.core.pipeline import BasicPipeline
from src.core.provider import LLMProvider
from src.pipelines.common import (
    TEXT_TO_SQL_RULES,
    SQLGenPostProcessor,
    construct_instructions,
    show_current_time,
    sql_generation_system_prompt,
)
from src.web.v1.services import Configuration
from src.web.v1.services.ask import AskHistory

logger = logging.getLogger("wren-ai-service")


text_to_sql_with_followup_user_prompt_template = """
### TASK ###
Given the following user's follow-up question and previous SQL query and summary,
generate one SQL query to best answer user's question.

### DATABASE SCHEMA ###
{% for document in documents %}
    {{ document }}
{% endfor %}

### EXAMPLES ###

Example 1
[INPUT]
Previous SQL Summary: A query to find the number of employees in each department.
Previous SQL Query: SELECT department, COUNT(*) as employee_count FROM employees GROUP BY department;
User's Question: How do I modify this to only show departments with more than 10 employees?

[OUTPUT]
{
    "results": [
        {
            "sql": "SELECT department, COUNT() as employee_count FROM employees GROUP BY department HAVING COUNT() > 10"
        }
    ]
}

Example 2
[INPUT]
Previous SQL Summary: A query to retrieve the total sales per product.
Previous SQL Query: SELECT product_id, SUM(sales) as total_sales FROM sales GROUP BY product_id;
User's Question: Can you adjust this to include the product name as well?

[OUTPUT]
{
    "results": [
        {
            "sql": "SELECT products.name, SUM(sales.sales) as total_sales FROM sales JOIN products ON sales.product_id = products.id GROUP BY products.name"
        }
    ]
}

Example 3
[INPUT]
Previous SQL Summary: Query to find the highest salary in each department.
Previous SQL Query: SELECT department_id, MAX(salary) as highest_salary FROM employees GROUP BY department_id;
User's Question: What if I want to see the employee names with the highest salary in each department?

[OUTPUT]
{
    "results": [
        {
            "sql": "SELECT department_id, employee_name, salary FROM employees WHERE (department_id, salary) IN (SELECT department_id, MAX(salary) FROM employees GROUP BY department_id)"
        }
    ]
}

### FINAL ANSWER FORMAT ###
The final answer must be the JSON format like following:

{
    "results": [
        {"sql": <SQL_QUERY_STRING>}
    ]
}

{{ alert }}

### CONTEXT ###
Previous SQL Summary:
{% for summary in previous_query_summaries %}
    {{ summary }}
{% endfor %}
Previous SQL Query: {{ history.sql }}
Current Time: {{ current_time }}

{% if instructions %}
Instructions: {{ instructions }}
{% endif %}

{% if sql_samples %}
### SQL SAMPLES ###
{% for sample in sql_samples %}
Summary:
{{sample.summary}}
SQL:
{{sample.sql}}
{% endfor %}
{% endif %}

### INPUT ###
User's Follow-up Question: {{ query }}

Let's think step by step.
"""


## Start of Pipeline
@observe(capture_input=False)
def prompt(
    query: str,
    documents: List[str],
    history: AskHistory,
    alert: str,
    configuration: Configuration,
    prompt_builder: PromptBuilder,
    sql_samples: List[Dict] | None = None,
) -> dict:
    previous_query_summaries = [step.summary for step in history.steps if step.summary]

    return prompt_builder.run(
        query=query,
        documents=documents,
        history=history,
        previous_query_summaries=previous_query_summaries,
        alert=alert,
        instructions=construct_instructions(configuration),
        current_time=show_current_time(configuration.timezone),
        sql_samples=sql_samples,
    )


@observe(as_type="generation", capture_input=False)
async def generate_sql_in_followup(prompt: dict, generator: Any) -> dict:
    return await generator(prompt=prompt.get("prompt"))


@observe(capture_input=False)
async def post_process(
    generate_sql_in_followup: dict,
    post_processor: SQLGenPostProcessor,
    project_id: str | None = None,
) -> dict:
    return await post_processor.run(
        generate_sql_in_followup.get("replies"), project_id=project_id
    )


## End of Pipeline


class SQLResult(BaseModel):
    sql: str


class GenerationResults(BaseModel):
    results: list[SQLResult]


FOLLOWUP_SQL_GENERATION_MODEL_KWARGS = {
    "response_format": {
        "type": "json_schema",
        "json_schema": {
            "name": "sql_results",
            "schema": GenerationResults.model_json_schema(),
        },
    }
}


class FollowUpSQLGeneration(BasicPipeline):
    def __init__(
        self,
        llm_provider: LLMProvider,
        engine: Engine,
        **kwargs,
    ):
        self._components = {
            "generator": llm_provider.get_generator(
                system_prompt=sql_generation_system_prompt,
                generation_kwargs=FOLLOWUP_SQL_GENERATION_MODEL_KWARGS,
            ),
            "prompt_builder": PromptBuilder(
                template=text_to_sql_with_followup_user_prompt_template
            ),
            "post_processor": SQLGenPostProcessor(engine=engine),
        }

        self._configs = {
            "alert": TEXT_TO_SQL_RULES,
        }

        super().__init__(
            AsyncDriver({}, sys.modules[__name__], result_builder=base.DictResult())
        )

<<<<<<< HEAD
    def visualize(
        self,
        query: str,
        contexts: List[str],
        history: AskHistory,
        configuration: Configuration = Configuration(),
        sql_samples: List[Dict] | None = None,
        project_id: str | None = None,
    ) -> None:
        destination = "outputs/pipelines/generation"
        if not Path(destination).exists():
            Path(destination).mkdir(parents=True, exist_ok=True)

        self._pipe.visualize_execution(
            ["post_process"],
            output_file_path=f"{destination}/followup_sql_generation.dot",
            inputs={
                "query": query,
                "documents": contexts,
                "history": history,
                "project_id": project_id,
                "configuration": configuration,
                "sql_samples": sql_samples,
                **self._components,
                **self._configs,
            },
            show_legend=True,
            orient="LR",
        )

=======
    @async_timer
>>>>>>> 6bc6fbd2
    @observe(name="Follow-Up SQL Generation")
    async def run(
        self,
        query: str,
        contexts: List[str],
        history: AskHistory,
        configuration: Configuration = Configuration(),
        sql_samples: List[Dict] | None = None,
        project_id: str | None = None,
    ):
        logger.info("Follow-Up SQL Generation pipeline is running...")
        return await self._pipe.execute(
            ["post_process"],
            inputs={
                "query": query,
                "documents": contexts,
                "history": history,
                "project_id": project_id,
                "configuration": configuration,
                "sql_samples": sql_samples,
                **self._components,
                **self._configs,
            },
        )


if __name__ == "__main__":
    from src.pipelines.common import dry_run_pipeline

    dry_run_pipeline(
        FollowUpSQLGeneration,
        "followup_sql_generation",
        query="show me the dataset",
        contexts=[],
        history=AskHistory(sql="SELECT * FROM table", summary="Summary", steps=[]),
    )<|MERGE_RESOLUTION|>--- conflicted
+++ resolved
@@ -1,11 +1,6 @@
 import logging
 import sys
-<<<<<<< HEAD
-from pathlib import Path
 from typing import Any, Dict, List
-=======
-from typing import Any, List
->>>>>>> 6bc6fbd2
 
 from hamilton import base
 from hamilton.async_driver import AsyncDriver
@@ -215,40 +210,6 @@
             AsyncDriver({}, sys.modules[__name__], result_builder=base.DictResult())
         )
 
-<<<<<<< HEAD
-    def visualize(
-        self,
-        query: str,
-        contexts: List[str],
-        history: AskHistory,
-        configuration: Configuration = Configuration(),
-        sql_samples: List[Dict] | None = None,
-        project_id: str | None = None,
-    ) -> None:
-        destination = "outputs/pipelines/generation"
-        if not Path(destination).exists():
-            Path(destination).mkdir(parents=True, exist_ok=True)
-
-        self._pipe.visualize_execution(
-            ["post_process"],
-            output_file_path=f"{destination}/followup_sql_generation.dot",
-            inputs={
-                "query": query,
-                "documents": contexts,
-                "history": history,
-                "project_id": project_id,
-                "configuration": configuration,
-                "sql_samples": sql_samples,
-                **self._components,
-                **self._configs,
-            },
-            show_legend=True,
-            orient="LR",
-        )
-
-=======
-    @async_timer
->>>>>>> 6bc6fbd2
     @observe(name="Follow-Up SQL Generation")
     async def run(
         self,
