import logging
import sys
from typing import Any, Dict

from hamilton import base
from hamilton.async_driver import AsyncDriver
from haystack.components.builders.prompt_builder import PromptBuilder
from langfuse.decorators import observe

from src.core.pipeline import BasicPipeline
from src.core.provider import LLMProvider
from src.pipelines.generation.utils.chart import (
    CHART_GENERATION_GENERAL_INSTRUCTIONS,
    CHART_GENERATION_MODEL_KWARGS,
    SAMPLE_VEGA_LITE_SCHEMA_EXAMPLES,
    ChartDataPreprocessor,
    ChartGenerationPostProcessor,
    ChartSchemaPreprocessor,
    load_chart_theme,
)
from src.utils import trace_cost

logger = logging.getLogger("wren-ai-service")


chart_adjustment_system_prompt = f"""
### TASK ###

You are a data analyst great at generating data visualization using vega-lite! Given the user's question, SQL, sample data, sample column values, original vega-lite schema and adjustment command, 
you need to think about the best chart type and generate corresponding vega-lite schema in JSON format.
Besides, you need to give a concise and easy-to-understand reasoning to describe why you provide such vega-lite schema based on the question, SQL, sample data, sample column values, original vega-lite schema and adjustment command.

### INSTRUCTIONS ###

{CHART_GENERATION_GENERAL_INSTRUCTIONS}
- You need to generate the new vega-lite schema based on the adjustment command and the original vega-lite schema.
- If you think the adjustment command is not suitable for the data, you can return an empty string for the schema and give reasoning to explain why.
- If the user provides an image, you need to use the image as reference to generate a new chart schema that follows user's adjustment command.
- The language of the reasoning should be the same as the language provided by the user.

### VEGA-LITE SCHEMA EXAMPLES ###

{SAMPLE_VEGA_LITE_SCHEMA_EXAMPLES}

### OUTPUT FORMAT ###

Please provide your chain of thought reasoning, and the vega-lite schema in JSON format.

{{
    "reasoning": <REASON_TO_CHOOSE_THE_SCHEMA_IN_STRING_FORMATTED_IN_LANGUAGE_PROVIDED_BY_USER>,
    "chart_schema": <VEGA_LITE_JSON_SCHEMA>
}}
"""


chart_adjustment_user_prompt_template = """
### INPUT ###
Original Question: {{ query }}
Original SQL: {{ sql }}
Original Vega-Lite Schema: {{ chart_schema }}
Sample Data: {{ sample_data }}
Sample Column Values: {{ sample_column_values }}
Language: {{ language }}

Adjustment Command: {{ adjustment_command }}

Please think step by step
"""


## Start of Pipeline
@observe(capture_input=False)
def preprocess_data(
    data: Dict[str, Any],
    chart_data_preprocessor: ChartDataPreprocessor,
) -> dict:
    return chart_data_preprocessor.run(data)


@observe(capture_input=False)
def preprocess_chart_schema(
    chart_schema: dict,
    chart_schema_preprocessor: ChartSchemaPreprocessor,
) -> dict:
    return chart_schema_preprocessor.run(chart_schema)


@observe(capture_input=False)
def prompt(
    query: str,
    sql: str,
    adjustment_command: str,
    preprocess_chart_schema: dict,
    preprocess_data: dict,
    language: str,
    prompt_builder: PromptBuilder,
) -> dict:
    sample_data = preprocess_data.get("sample_data")
    sample_column_values = preprocess_data.get("sample_column_values")

    return prompt_builder.run(
        query=query,
        sql=sql,
        adjustment_command=adjustment_command,
        chart_schema=preprocess_chart_schema,
        sample_data=sample_data,
        sample_column_values=sample_column_values,
        language=language,
    )


@observe(as_type="generation", capture_input=False)
@trace_cost
async def generate_chart_adjustment(
    prompt: dict,
    image_url: str,
    generator: Any,
    generator_name: str,
) -> dict:
<<<<<<< HEAD
    return await generator(prompt=prompt.get("prompt"), image_url=image_url)
=======
    return await generator(prompt=prompt.get("prompt")), generator_name
>>>>>>> b3b3e6df


@observe(capture_input=False)
def post_process(
    generate_chart_adjustment: dict,
    preprocess_data: dict,
    data_provided: bool,
    chart_theme: dict[str, Any],
    post_processor: ChartGenerationPostProcessor,
) -> dict:
    return post_processor.run(
        generate_chart_adjustment.get("replies"),
        (
            preprocess_data["raw_data"]
            if data_provided
            else preprocess_data["sample_data"]
        ),
        chart_theme=chart_theme,
    )


## End of Pipeline


class ChartAdjustment(BasicPipeline):
    def __init__(
        self,
        llm_provider: LLMProvider,
        **kwargs,
    ):
        self._components = {
            "prompt_builder": PromptBuilder(
                template=chart_adjustment_user_prompt_template
            ),
            "generator": llm_provider.get_generator(
                system_prompt=chart_adjustment_system_prompt,
                generation_kwargs=CHART_GENERATION_MODEL_KWARGS,
            ),
            "generator_name": llm_provider.get_model(),
            "chart_data_preprocessor": ChartDataPreprocessor(),
            "chart_schema_preprocessor": ChartSchemaPreprocessor(),
            "post_processor": ChartGenerationPostProcessor(),
        }

        self._configs = {
            "chart_theme": load_chart_theme(),
        }

        super().__init__(
            AsyncDriver({}, sys.modules[__name__], result_builder=base.DictResult())
        )

    @observe(name="Chart Adjustment")
    async def run(
        self,
        query: str,
        sql: str,
        adjustment_command: str,
        chart_schema: dict,
        data: dict,
        language: str,
        data_provided: bool = False,
        image_url: str = "",
    ) -> dict:
        logger.info("Chart Adjustment pipeline is running...")

        return await self._pipe.execute(
            ["post_process"],
            inputs={
                "query": query,
                "sql": sql,
                "adjustment_command": adjustment_command,
                "chart_schema": chart_schema,
                "data": data,
                "language": language,
                "data_provided": data_provided,
                "image_url": image_url,
                **self._components,
                **self._configs,
            },
        )


if __name__ == "__main__":
    from src.pipelines.common import dry_run_pipeline

    dry_run_pipeline(
        ChartAdjustment,
        "chart_adjustment",
        query="show me the dataset",
        sql="",
        adjustment_command="",
        chart_schema={},
        # data={},
        language="English",
    )<|MERGE_RESOLUTION|>--- conflicted
+++ resolved
@@ -117,11 +117,9 @@
     generator: Any,
     generator_name: str,
 ) -> dict:
-<<<<<<< HEAD
-    return await generator(prompt=prompt.get("prompt"), image_url=image_url)
-=======
-    return await generator(prompt=prompt.get("prompt")), generator_name
->>>>>>> b3b3e6df
+    return await generator(
+        prompt=prompt.get("prompt"), image_url=image_url
+    ), generator_name
 
 
 @observe(capture_input=False)
