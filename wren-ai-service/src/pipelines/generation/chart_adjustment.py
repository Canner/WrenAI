import logging
import sys
from typing import Any, Dict

import orjson
from hamilton import base
from hamilton.async_driver import AsyncDriver
from haystack import component
from haystack.components.builders.prompt_builder import PromptBuilder
from jsonschema import validate
from jsonschema.exceptions import ValidationError
from langfuse.decorators import observe
from pydantic import BaseModel

from src.core.pipeline import BasicPipeline
from src.core.provider import LLMProvider
from src.pipelines.generation.utils.chart import (
    AreaChartSchema,
    BarChartSchema,
    ChartDataPreprocessor,
    GroupedBarChartSchema,
    LineChartSchema,
    PieChartSchema,
    StackedBarChartSchema,
    chart_generation_instructions,
)
from src.web.v1.services.chart_adjustment import ChartAdjustmentOption

logger = logging.getLogger("wren-ai-service")

chart_adjustment_system_prompt = f"""
### TASK ###

You are a data analyst great at visualizing data using vega-lite! Given the data using the 'columns' formatted JSON from pandas.DataFrame APIs,
original question, SQL query, vega-lite schema and the adjustment options, you need to regenerate vega-lite schema in JSON and provide suitable chart according to the adjustment options;
Besides, you need to give a concise and easy-to-understand reasoning to describe why you provide such vega-lite schema.

{chart_generation_instructions}
- If you think the adjustment options are not suitable for the data, you can return an empty string for the schema and give reasoning to explain why.

### OUTPUT FORMAT ###

Please provide your chain of thought reasoning and the vega-lite schema in JSON format.

{{
    "reasoning": <REASON_TO_CHOOSE_THE_SCHEMA_IN_STRING_FORMATTED_IN_LANGUAGE_PROVIDED_BY_USER>,
    "chart_schema": <VEGA_LITE_JSON_SCHEMA>
}}
"""

chart_adjustment_user_prompt_template = """
### INPUT ###
Original Question: {{ query }}
Original SQL: {{ sql }}
Original Vega-Lite Schema: {{ chart_schema }}
Sample Data: {{ sample_data }}
Language: {{ language }}

Adjustment Options:
- Chart Type: {{ adjustment_option.chart_type }}
{% if adjustment_option.x_axis %}
- X Axis: {{ adjustment_option.x_axis }}
{% endif %}
{% if adjustment_option.y_axis %}
- Y Axis: {{ adjustment_option.y_axis }}
{% endif %}
{% if adjustment_option.x_offset %}
- X Offset: {{ adjustment_option.x_offset }}
{% endif %}
{% if adjustment_option.color %}
- Color: {{ adjustment_option.color }}
{% endif %}
{% if adjustment_option.theta %}
- Theta: {{ adjustment_option.theta }}
{% endif %}

Please think step by step
"""


@component
class ChartAdjustmentPostProcessor:
    @component.output_types(
        results=Dict[str, Any],
    )
    def run(
        self,
        replies: str,
        vega_schema: Dict[str, Any],
    ):
        try:
            generation_result = orjson.loads(replies[0])
            reasoning = generation_result.get("reasoning", "")
            if chart_schema := generation_result.get("chart_schema", {}):
                validate(chart_schema, schema=vega_schema)
                chart_schema["data"]["values"] = []
                return {
                    "results": {
                        "chart_schema": chart_schema,
                        "reasoning": reasoning,
                    }
                }

            return {
                "results": {
                    "chart_schema": {},
                    "reasoning": reasoning,
                }
            }
        except ValidationError as e:
            logger.exception(f"Vega-lite schema is not valid: {e}")

            return {
                "results": {
                    "chart_schema": {},
                    "reasoning": "",
                }
            }
        except Exception as e:
            logger.exception(f"JSON deserialization failed: {e}")

            return {
                "results": {
                    "chart_schema": {},
                    "reasoning": "",
                }
            }


## Start of Pipeline
@observe(capture_input=False)
def preprocess_data(
    data: Dict[str, Any], chart_data_preprocessor: ChartDataPreprocessor
) -> dict:
    return chart_data_preprocessor.run(data)


@observe(capture_input=False)
def prompt(
    query: str,
    sql: str,
    adjustment_option: ChartAdjustmentOption,
    chart_schema: dict,
    preprocess_data: dict,
    language: str,
    prompt_builder: PromptBuilder,
) -> dict:
    sample_data = preprocess_data["results"]["sample_data"]

    return prompt_builder.run(
        query=query,
        sql=sql,
        adjustment_option=adjustment_option,
        chart_schema=chart_schema,
        sample_data=sample_data,
        language=language,
    )


@observe(as_type="generation", capture_input=False)
async def generate_chart_adjustment(prompt: dict, generator: Any) -> dict:
    return await generator(prompt=prompt.get("prompt"))


@observe(capture_input=False)
def post_process(
    generate_chart_adjustment: dict,
    vega_schema: Dict[str, Any],
    post_processor: ChartAdjustmentPostProcessor,
) -> dict:
    return post_processor(generate_chart_adjustment.get("replies"), vega_schema)


## End of Pipeline
class ChartAdjustmentResults(BaseModel):
    reasoning: str
    chart_schema: (
        LineChartSchema
        | BarChartSchema
        | PieChartSchema
        | GroupedBarChartSchema
        | StackedBarChartSchema
        | AreaChartSchema
    )


CHART_ADJUSTMENT_MODEL_KWARGS = {
    "response_format": {
        "type": "json_schema",
        "json_schema": {
            "name": "chart_adjustment_results",
            "schema": ChartAdjustmentResults.model_json_schema(),
        },
    }
}


class ChartAdjustment(BasicPipeline):
    def __init__(
        self,
        llm_provider: LLMProvider,
        **kwargs,
    ):
        self._components = {
            "prompt_builder": PromptBuilder(
                template=chart_adjustment_user_prompt_template
            ),
            "generator": llm_provider.get_generator(
                system_prompt=chart_adjustment_system_prompt,
                generation_kwargs=CHART_ADJUSTMENT_MODEL_KWARGS,
            ),
            "chart_data_preprocessor": ChartDataPreprocessor(),
            "post_processor": ChartAdjustmentPostProcessor(),
        }

        with open("src/pipelines/generation/utils/vega-lite-schema-v5.json", "r") as f:
            _vega_schema = orjson.loads(f.read())

        self._configs = {
            "vega_schema": _vega_schema,
        }
        super().__init__(
            AsyncDriver({}, sys.modules[__name__], result_builder=base.DictResult())
        )

<<<<<<< HEAD
    def visualize(
        self,
        query: str,
        sql: str,
        adjustment_option: ChartAdjustmentOption,
        chart_schema: dict,
        data: dict,
        language: str,
    ) -> None:
        destination = "outputs/pipelines/generation"
        if not Path(destination).exists():
            Path(destination).mkdir(parents=True, exist_ok=True)

        self._pipe.visualize_execution(
            ["post_process"],
            output_file_path=f"{destination}/chart_adjustment.dot",
            inputs={
                "query": query,
                "sql": sql,
                "adjustment_option": adjustment_option,
                "chart_schema": chart_schema,
                "data": data,
                "language": language,
                **self._components,
                **self._configs,
            },
            show_legend=True,
            orient="LR",
        )

=======
    @async_timer
>>>>>>> 6bc6fbd2
    @observe(name="Chart Adjustment")
    async def run(
        self,
        query: str,
        sql: str,
        adjustment_option: ChartAdjustmentOption,
        chart_schema: dict,
        data: dict,
        language: str,
    ) -> dict:
        logger.info("Chart Adjustment pipeline is running...")
        return await self._pipe.execute(
            ["post_process"],
            inputs={
                "query": query,
                "sql": sql,
                "adjustment_option": adjustment_option,
                "chart_schema": chart_schema,
                "data": data,
                "language": language,
                **self._components,
                **self._configs,
            },
        )


if __name__ == "__main__":
    from src.pipelines.common import dry_run_pipeline

    dry_run_pipeline(
        ChartAdjustment,
        "chart_adjustment",
        query="show me the dataset",
        sql="",
        adjustment_option=ChartAdjustmentOption(),
        chart_schema={},
        data={},
        language="English",
    )<|MERGE_RESOLUTION|>--- conflicted
+++ resolved
@@ -223,40 +223,6 @@
             AsyncDriver({}, sys.modules[__name__], result_builder=base.DictResult())
         )
 
-<<<<<<< HEAD
-    def visualize(
-        self,
-        query: str,
-        sql: str,
-        adjustment_option: ChartAdjustmentOption,
-        chart_schema: dict,
-        data: dict,
-        language: str,
-    ) -> None:
-        destination = "outputs/pipelines/generation"
-        if not Path(destination).exists():
-            Path(destination).mkdir(parents=True, exist_ok=True)
-
-        self._pipe.visualize_execution(
-            ["post_process"],
-            output_file_path=f"{destination}/chart_adjustment.dot",
-            inputs={
-                "query": query,
-                "sql": sql,
-                "adjustment_option": adjustment_option,
-                "chart_schema": chart_schema,
-                "data": data,
-                "language": language,
-                **self._components,
-                **self._configs,
-            },
-            show_legend=True,
-            orient="LR",
-        )
-
-=======
-    @async_timer
->>>>>>> 6bc6fbd2
     @observe(name="Chart Adjustment")
     async def run(
         self,
