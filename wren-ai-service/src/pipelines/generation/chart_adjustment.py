--- conflicted
+++ resolved
@@ -18,11 +18,7 @@
     ChartSchemaPreprocessor,
     load_chart_theme,
 )
-<<<<<<< HEAD
-=======
 from src.utils import trace_cost
-from src.web.v1.services.chart_adjustment import ChartAdjustmentOption
->>>>>>> 383159a1
 
 logger = logging.getLogger("wren-ai-service")
 
@@ -114,20 +110,16 @@
 
 
 @observe(as_type="generation", capture_input=False)
-<<<<<<< HEAD
-async def generate_chart_adjustment(
-    prompt: dict, image_url: str, generator: Any
-) -> dict:
-    return await generator(prompt=prompt.get("prompt"), image_url=image_url)
-=======
 @trace_cost
 async def generate_chart_adjustment(
     prompt: dict,
+    image_url: str,
     generator: Any,
     generator_name: str,
 ) -> dict:
-    return await generator(prompt=prompt.get("prompt")), generator_name
->>>>>>> 383159a1
+    return await generator(
+        prompt=prompt.get("prompt"), image_url=image_url
+    ), generator_name
 
 
 @observe(capture_input=False)
