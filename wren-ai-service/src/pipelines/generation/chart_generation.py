--- conflicted
+++ resolved
@@ -1,6 +1,6 @@
 import logging
 import sys
-from typing import Any, Dict
+from typing import Any, Dict, Optional
 
 from hamilton import base
 from hamilton.async_driver import AsyncDriver
@@ -28,19 +28,15 @@
 You are a data analyst great at generating data visualization using vega-lite! Given the user's question, SQL, sample data and sample column values, you need to think about the best chart type and generate correspondingvega-lite schema in JSON format.
 Besides, you need to give a concise and easy-to-understand reasoning to describe why you provide such vega-lite schema based on the question, SQL, sample data and sample column values.
 
-<<<<<<< HEAD
 ### INSTRUCTIONS ###
 
 {CHART_GENERATION_GENERAL_INSTRUCTIONS}
 - The language of the reasoning should be the same as the language provided by the user.
+- If the user provides a custom instruction, it should be followed strictly and you should use it to change the style of response for reasoning.
 
 ### VEGA-LITE SCHEMA EXAMPLES ###
 
 {SAMPLE_VEGA_LITE_SCHEMA_EXAMPLES}
-=======
-{chart_generation_instructions}
-- If the user provides a custom instruction, it should be followed strictly and you should use it to change the style of response for reasoning.
->>>>>>> b3b3e6df
 
 ### OUTPUT FORMAT ###
 
@@ -103,7 +99,6 @@
     return await generator(prompt=prompt.get("prompt")), generator_name
 
 
-
 @observe(capture_input=False)
 def post_process(
     generate_chart: dict,
@@ -160,12 +155,8 @@
         sql: str,
         data: dict,
         language: str,
-<<<<<<< HEAD
         data_provided: bool = False,
-=======
-        remove_data_from_chart_schema: Optional[bool] = True,
         custom_instruction: Optional[str] = None,
->>>>>>> b3b3e6df
     ) -> dict:
         logger.info("Chart Generation pipeline is running...")
         return await self._pipe.execute(
@@ -175,12 +166,8 @@
                 "sql": sql,
                 "data": data,
                 "language": language,
-<<<<<<< HEAD
                 "data_provided": data_provided,
-=======
-                "remove_data_from_chart_schema": remove_data_from_chart_schema,
                 "custom_instruction": custom_instruction or "",
->>>>>>> b3b3e6df
                 **self._components,
                 **self._configs,
             },
