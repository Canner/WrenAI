--- conflicted
+++ resolved
@@ -199,36 +199,6 @@
             AsyncDriver({}, sys.modules[__name__], result_builder=base.DictResult())
         )
 
-<<<<<<< HEAD
-    def visualize(
-        self,
-        query: str,
-        sql: str,
-        data: dict,
-        language: str,
-    ) -> None:
-        destination = "outputs/pipelines/generation"
-        if not Path(destination).exists():
-            Path(destination).mkdir(parents=True, exist_ok=True)
-
-        self._pipe.visualize_execution(
-            ["post_process"],
-            output_file_path=f"{destination}/chart_generation.dot",
-            inputs={
-                "query": query,
-                "sql": sql,
-                "data": data,
-                "language": language,
-                **self._components,
-                **self._configs,
-            },
-            show_legend=True,
-            orient="LR",
-        )
-
-=======
-    @async_timer
->>>>>>> 6bc6fbd2
     @observe(name="Chart Generation")
     async def run(
         self,
