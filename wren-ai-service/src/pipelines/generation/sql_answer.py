import asyncio
import logging
import sys
from pathlib import Path
from typing import Any, Optional

from hamilton import base
<<<<<<< HEAD
from hamilton.experimental.h_async import AsyncDriver
=======
from hamilton.async_driver import AsyncDriver
from haystack import component
>>>>>>> 98a5decb
from haystack.components.builders.prompt_builder import PromptBuilder
from langfuse.decorators import observe

<<<<<<< HEAD
from src.core.pipeline import BasicPipeline, async_validate
=======
from src.core.engine import Engine
from src.core.pipeline import BasicPipeline
>>>>>>> 98a5decb
from src.core.provider import LLMProvider
from src.utils import async_timer, timer

logger = logging.getLogger("wren-ai-service")

sql_to_answer_system_prompt = """
### TASK

You are a data analyst that great at answering user's questions based on the data, sql so that even non technical users can easily understand.
Please answer the user's question in concise and clear manner in Markdown format.

### INSTRUCTIONS

1. Read the user's question and understand the user's intention.
2. Read the sql and understand the data.
4. Generate a consice and clear answer in string format and a reasoning process in string format to the user's question based on the data, sql.
5. If answer is in list format, only list top few examples, and tell users there are more results omitted.
6. Answer must be in the same language user specified.

### OUTPUT FORMAT

Please provide your response in proper Markdown format.
"""

sql_to_answer_user_prompt_template = """
### Input
User's question: {{ query }}
SQL: {{ sql }}
Data: {{ sql_data }}
Language: {{ language }}

Please think step by step and answer the user's question.
"""


## Start of Pipeline
@timer
@observe(capture_input=False)
def prompt(
    query: str,
    sql: str,
    sql_data: dict,
    language: str,
    prompt_builder: PromptBuilder,
) -> dict:
    return prompt_builder.run(
        query=query,
        sql=sql,
        sql_data=sql_data["results"],
        language=language,
    )


@async_timer
@observe(as_type="generation", capture_input=False)
async def generate_answer(prompt: dict, generator: Any, query_id: str) -> dict:
    return await generator.run(prompt=prompt.get("prompt"), query_id=query_id)


## End of Pipeline


SQL_ANSWER_MODEL_KWARGS = {"response_format": {"type": "text"}}


class SQLAnswer(BasicPipeline):
    def __init__(
        self,
        llm_provider: LLMProvider,
        **kwargs,
    ):
        self._user_queues = {}
        self._components = {
            "prompt_builder": PromptBuilder(
                template=sql_to_answer_user_prompt_template
            ),
            "generator": llm_provider.get_generator(
                system_prompt=sql_to_answer_system_prompt,
                generation_kwargs=SQL_ANSWER_MODEL_KWARGS,
                streaming_callback=self._streaming_callback,
            ),
        }

        super().__init__(
            AsyncDriver({}, sys.modules[__name__], result_builder=base.DictResult())
        )

    def _streaming_callback(self, chunk, query_id):
        if query_id not in self._user_queues:
            self._user_queues[
                query_id
            ] = asyncio.Queue()  # Create a new queue for the user if it doesn't exist
        # Put the chunk content into the user's queue
        asyncio.create_task(self._user_queues[query_id].put(chunk.content))
        if chunk.meta.get("finish_reason") == "stop":
            asyncio.create_task(self._user_queues[query_id].put("<DONE>"))

    async def get_streaming_results(self, query_id):
        if query_id not in self._user_queues:
            self._user_queues[
                query_id
            ] = asyncio.Queue()  # Ensure the user's queue exists
        while True:
            # Wait for an item from the user's queue
            self._streaming_results = await self._user_queues[query_id].get()
            if self._streaming_results == "<DONE>":  # Check for end-of-stream signal
                del self._user_queues[query_id]
                break
            if self._streaming_results:  # Check if there are results to yield
                yield self._streaming_results
                self._streaming_results = ""  # Clear after yielding

    def visualize(
        self,
        query: str,
        sql: str,
        sql_data: dict,
        language: str,
        query_id: Optional[str] = None,
    ) -> None:
        destination = "outputs/pipelines/generation"
        if not Path(destination).exists():
            Path(destination).mkdir(parents=True, exist_ok=True)

        self._pipe.visualize_execution(
            ["generate_answer"],
            output_file_path=f"{destination}/sql_answer.dot",
            inputs={
                "query": query,
                "sql": sql,
                "sql_data": sql_data,
                "language": language,
                "query_id": query_id,
                **self._components,
            },
            show_legend=True,
            orient="LR",
        )

    @async_timer
    @observe(name="SQL Answer Generation")
    async def run(
        self,
        query: str,
        sql: str,
        sql_data: dict,
        language: str,
        query_id: Optional[str] = None,
    ) -> dict:
        logger.info("Sql_Answer Generation pipeline is running...")
        return await self._pipe.execute(
            ["generate_answer"],
            inputs={
                "query": query,
                "sql": sql,
                "sql_data": sql_data,
                "language": language,
                "query_id": query_id,
                **self._components,
            },
        )


if __name__ == "__main__":
<<<<<<< HEAD
    from langfuse.decorators import langfuse_context

    from src.core.engine import EngineConfig
    from src.core.pipeline import async_validate
    from src.providers import init_providers
    from src.utils import init_langfuse, load_env_vars

    load_env_vars()
    init_langfuse()

    llm_provider, _, _, _ = init_providers(EngineConfig())
    pipeline = SQLAnswer(
        llm_provider=llm_provider,
    )

    pipeline.visualize("query", "SELECT * FROM table_name", {}, "English")
    async_validate(
        lambda: pipeline.run("query", "SELECT * FROM table_name", {}, "English")
    )

    langfuse_context.flush()
=======
    from src.pipelines.common import dry_run_pipeline

    dry_run_pipeline(
        SQLAnswer,
        "sql_answer",
        query="query",
        sql="SELECT * FROM table_name",
        language="English",
    )
>>>>>>> 98a5decb
<|MERGE_RESOLUTION|>--- conflicted
+++ resolved
@@ -5,21 +5,11 @@
 from typing import Any, Optional
 
 from hamilton import base
-<<<<<<< HEAD
-from hamilton.experimental.h_async import AsyncDriver
-=======
 from hamilton.async_driver import AsyncDriver
-from haystack import component
->>>>>>> 98a5decb
 from haystack.components.builders.prompt_builder import PromptBuilder
 from langfuse.decorators import observe
 
-<<<<<<< HEAD
-from src.core.pipeline import BasicPipeline, async_validate
-=======
-from src.core.engine import Engine
 from src.core.pipeline import BasicPipeline
->>>>>>> 98a5decb
 from src.core.provider import LLMProvider
 from src.utils import async_timer, timer
 
@@ -184,29 +174,6 @@
 
 
 if __name__ == "__main__":
-<<<<<<< HEAD
-    from langfuse.decorators import langfuse_context
-
-    from src.core.engine import EngineConfig
-    from src.core.pipeline import async_validate
-    from src.providers import init_providers
-    from src.utils import init_langfuse, load_env_vars
-
-    load_env_vars()
-    init_langfuse()
-
-    llm_provider, _, _, _ = init_providers(EngineConfig())
-    pipeline = SQLAnswer(
-        llm_provider=llm_provider,
-    )
-
-    pipeline.visualize("query", "SELECT * FROM table_name", {}, "English")
-    async_validate(
-        lambda: pipeline.run("query", "SELECT * FROM table_name", {}, "English")
-    )
-
-    langfuse_context.flush()
-=======
     from src.pipelines.common import dry_run_pipeline
 
     dry_run_pipeline(
@@ -215,5 +182,4 @@
         query="query",
         sql="SELECT * FROM table_name",
         language="English",
-    )
->>>>>>> 98a5decb
+    )