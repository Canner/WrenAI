import asyncio
import logging
import sys
from typing import Any, Optional

from hamilton import base
from hamilton.async_driver import AsyncDriver
from haystack.components.builders.prompt_builder import PromptBuilder
from langfuse.decorators import observe

from src.core.pipeline import BasicPipeline
from src.core.provider import LLMProvider
from src.pipelines.generation.utils.sql import (
    construct_instructions,
    sql_generation_reasoning_system_prompt,
)
from src.utils import trace_cost
from src.web.v1.services import Configuration

logger = logging.getLogger("wren-ai-service")


sql_generation_reasoning_user_prompt_template = """
### DATABASE SCHEMA ###
{% for document in documents %}
    {{ document }}
{% endfor %}

{% if sql_samples %}
### SQL SAMPLES ###
{% for sql_sample in sql_samples %}
Question:
{{sql_sample.question}}
SQL:
{{sql_sample.sql}}
{% endfor %}
{% endif %}

{% if instructions %}
### USER INSTRUCTIONS ###
{% for instruction in instructions %}
{{ loop.index }}. {{ instruction }}
{% endfor %}
{% endif %}

### QUESTION ###
User's Question: {{ query }}
Language: {{ language }}

Let's think step by step.
"""


## Start of Pipeline
@observe(capture_input=False)
def prompt(
    query: str,
    documents: list[str],
    sql_samples: list[dict],
    instructions: list[dict],
    prompt_builder: PromptBuilder,
    configuration: Configuration | None = Configuration(),
) -> dict:
    return prompt_builder.run(
        query=query,
        documents=documents,
        sql_samples=sql_samples,
        instructions=construct_instructions(
            instructions=instructions,
        ),
        language=configuration.language,
    )


@observe(as_type="generation", capture_input=False)
@trace_cost
<<<<<<< HEAD
async def generate_sql_reasoning(
    prompt: dict, generator: Any, query_id: str, generator_name: str
) -> dict:
    return await generator(
        prompt=prompt.get("prompt"), query_id=query_id
    ), generator_name
=======
async def generate_sql_reasoning(prompt: dict, generator: Any, query_id: str) -> dict:
    return await generator(prompt=prompt.get("prompt"), query_id=query_id)
>>>>>>> 51144321


@observe()
def post_process(
    generate_sql_reasoning: dict,
) -> dict:
    return generate_sql_reasoning.get("replies")[0]


## End of Pipeline


class SQLGenerationReasoning(BasicPipeline):
    def __init__(
        self,
        llm_provider: LLMProvider,
        **kwargs,
    ):
        self._user_queues = {}
        self._components = {
            "generator": llm_provider.get_generator(
                system_prompt=sql_generation_reasoning_system_prompt,
                streaming_callback=self._streaming_callback,
            ),
            "generator_name": llm_provider.get_model(),
            "prompt_builder": PromptBuilder(
                template=sql_generation_reasoning_user_prompt_template
            ),
        }

        super().__init__(
            AsyncDriver({}, sys.modules[__name__], result_builder=base.DictResult())
        )

    def _streaming_callback(self, chunk, query_id):
        if query_id not in self._user_queues:
            self._user_queues[query_id] = asyncio.Queue()

        # Put the chunk content into the user's queue
        asyncio.create_task(self._user_queues[query_id].put(chunk.content))
        if chunk.meta.get("finish_reason"):
            asyncio.create_task(self._user_queues[query_id].put("<DONE>"))

    async def get_streaming_results(self, query_id):
        async def _get_streaming_results(query_id):
            return await self._user_queues[query_id].get()

        if query_id not in self._user_queues:
            self._user_queues[query_id] = asyncio.Queue()

        while True:
            try:
                # Wait for an item from the user's queue
                self._streaming_results = await asyncio.wait_for(
                    _get_streaming_results(query_id), timeout=120
                )
                if (
                    self._streaming_results == "<DONE>"
                ):  # Check for end-of-stream signal
                    del self._user_queues[query_id]
                    break
                if self._streaming_results:  # Check if there are results to yield
                    yield self._streaming_results
                    self._streaming_results = ""  # Clear after yielding
            except TimeoutError:
                break

    @observe(name="SQL Generation Reasoning")
    async def run(
        self,
        query: str,
        contexts: list[str],
        sql_samples: Optional[list[dict]] = None,
        instructions: Optional[list[str]] = None,
        configuration: Configuration = Configuration(),
        query_id: Optional[str] = None,
    ):
        logger.info("SQL Generation Reasoning pipeline is running...")
        return await self._pipe.execute(
            ["post_process"],
            inputs={
                "query": query,
                "documents": contexts,
                "sql_samples": sql_samples or [],
                "instructions": instructions or [],
                "configuration": configuration,
                "query_id": query_id,
                **self._components,
            },
        )


if __name__ == "__main__":
    from src.pipelines.common import dry_run_pipeline

    dry_run_pipeline(
        SQLGenerationReasoning,
        "sql_generation_reasoning",
        query="this is a test query",
        contexts=[],
    )<|MERGE_RESOLUTION|>--- conflicted
+++ resolved
@@ -74,17 +74,13 @@
 
 @observe(as_type="generation", capture_input=False)
 @trace_cost
-<<<<<<< HEAD
 async def generate_sql_reasoning(
     prompt: dict, generator: Any, query_id: str, generator_name: str
 ) -> dict:
     return await generator(
         prompt=prompt.get("prompt"), query_id=query_id
     ), generator_name
-=======
-async def generate_sql_reasoning(prompt: dict, generator: Any, query_id: str) -> dict:
-    return await generator(prompt=prompt.get("prompt"), query_id=query_id)
->>>>>>> 51144321
+
 
 
 @observe()
