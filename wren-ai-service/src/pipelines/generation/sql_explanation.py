--- conflicted
+++ resolved
@@ -605,33 +605,6 @@
             AsyncDriver({}, sys.modules[__name__], result_builder=base.DictResult())
         )
 
-<<<<<<< HEAD
-    def visualize(
-        self,
-        question: str,
-        step_with_analysis_results: StepWithAnalysisResult,
-    ) -> None:
-        destination = "outputs/pipelines/generation"
-        if not Path(destination).exists():
-            Path(destination).mkdir(parents=True, exist_ok=True)
-
-        self._pipe.visualize_execution(
-            ["post_process"],
-            output_file_path=f"{destination}/sql_explanation.dot",
-            inputs={
-                "question": question,
-                "sql": step_with_analysis_results.sql,
-                "sql_analysis_results": step_with_analysis_results.sql_analysis_results,
-                "sql_summary": step_with_analysis_results.summary,
-                **self._components,
-            },
-            show_legend=True,
-            orient="LR",
-        )
-
-=======
-    @async_timer
->>>>>>> 6bc6fbd2
     @observe(name="SQL Explanation Generation")
     async def run(
         self,
