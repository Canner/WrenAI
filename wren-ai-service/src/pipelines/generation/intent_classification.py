import ast
import logging
import sys
from typing import Any, Literal, Optional

import orjson
from hamilton import base
from hamilton.async_driver import AsyncDriver
from haystack import Document
from haystack.components.builders.prompt_builder import PromptBuilder
from langfuse.decorators import observe
from pydantic import BaseModel

from src.core.pipeline import BasicPipeline
from src.core.provider import DocumentStoreProvider, EmbedderProvider, LLMProvider
from src.pipelines.common import build_table_ddl
from src.web.v1.services.ask import AskHistory

logger = logging.getLogger("wren-ai-service")


intent_classification_system_prompt = """
### TASK ###
You are a great detective, who is great at intent classification. Now you need to classify user's intent based on given database schema and user's question to one of three conditions: MISLEADING_QUERY, TEXT_TO_SQL, GENERAL. 
Please carefully analyze user's question and analyze database's schema carefully to make the classification correct.
Also you should provide reasoning for the classification in clear and concise way within 20 words.

### INTENT DEFINITIONS ###

- TEXT_TO_SQL
    - When to Use:
        - Select this category if the user's question is directly related to the given database schema and can be answered by generating an SQL query using that schema.
        - If the user's question is related to the previous question, and considering them together could be answered by generating an SQL query using that schema.
    - Characteristics:
        - The question involves specific data retrieval or manipulation that requires SQL.
        - It references tables, columns, or specific data points within the schema.
    - Examples:
        - "What is the total sales for last quarter?"
        - "Show me all customers who purchased product X."
        - "List the top 10 products by revenue."
- MISLEADING_QUERY
    - When to Use:
        - If the user's question is irrelevant to the given database schema and cannot be answered using SQL with that schema.
        - If the user's question is not related to the previous question, and considering them together cannot be answered by generating an SQL query using that schema.
        - If the user's question contains SQL code.
    - Characteristics:
        - The question does not pertain to any aspect of the database or its data.
        - It might be a casual conversation starter or about an entirely different topic.
    - Examples:
        - "How are you?"
        - "What's the weather like today?"
        - "Tell me a joke."
- GENERAL
    - When to Use:
        - Use this category if the user is seeking general information about the database schema, needs help formulating a proper question, or asks a vague question related to the schema.
        - If the user's question is related to the previous question, but considering them together cannot be answered by generating an SQL query using that schema.
    - Characteristics:
        - The question is about understanding the dataset or its capabilities.
        - The user may need guidance on how to proceed or what questions to ask.
    - Examples:
        - "What is the dataset about?"
        - "Tell me more about the database."
        - "What can Wren AI do?"
        - "How can I analyze customer behavior with this data?"

### OUTPUT FORMAT ###
Please provide your response as a JSON object, structured as follows:

{
    "reasoning": "<CHAIN_OF_THOUGHT_REASONING_IN_STRING_FORMAT>",
    "results": "MISLEADING_QUERY" | "TEXT_TO_SQL" | "GENERAL"
}
"""

intent_classification_user_prompt_template = """
### DATABASE SCHEMA ###
{% for db_schema in db_schemas %}
    {{ db_schema }}
{% endfor %}

### INPUT ###
{% if query_history %}
User's previous questions: {{ query_history }}
{% endif %}
User's question: {{query}}

Let's think step by step
"""


## Start of Pipeline
@observe(capture_input=False, capture_output=False)
async def embedding(
    query: str, embedder: Any, history: Optional[AskHistory] = None
) -> dict:
    previous_query_summaries = (
        [step.summary for step in history.steps if step.summary] if history else []
    )

    query = "\n".join(previous_query_summaries) + "\n" + query

    return await embedder.run(query)


@observe(capture_input=False)
async def table_retrieval(embedding: dict, id: str, table_retriever: Any) -> dict:
    filters = {
        "operator": "AND",
        "conditions": [
            {"field": "type", "operator": "==", "value": "TABLE_DESCRIPTION"},
        ],
    }

    if id:
        filters["conditions"].append(
            {"field": "project_id", "operator": "==", "value": id}
        )

    return await table_retriever.run(
        query_embedding=embedding.get("embedding"),
        filters=filters,
    )


@observe(capture_input=False)
async def dbschema_retrieval(
    table_retrieval: dict, embedding: dict, id: str, dbschema_retriever: Any
) -> list[Document]:
    tables = table_retrieval.get("documents", [])
    table_names = []
    for table in tables:
        content = ast.literal_eval(table.content)
        table_names.append(content["name"])

    logger.info(f"dbschema_retrieval with table_names: {table_names}")

    table_name_conditions = [
        {"field": "name", "operator": "==", "value": table_name}
        for table_name in table_names
    ]

    filters = {
        "operator": "AND",
        "conditions": [
            {"field": "type", "operator": "==", "value": "TABLE_SCHEMA"},
            {"operator": "OR", "conditions": table_name_conditions},
        ],
    }

    if id:
        filters["conditions"].append(
            {"field": "project_id", "operator": "==", "value": id}
        )

    results = await dbschema_retriever.run(
        query_embedding=embedding.get("embedding"), filters=filters
    )
    return results["documents"]


@observe()
def construct_db_schemas(dbschema_retrieval: list[Document]) -> list[str]:
    db_schemas = {}
    for document in dbschema_retrieval:
        content = ast.literal_eval(document.content)
        if content["type"] == "TABLE":
            if document.meta["name"] not in db_schemas:
                db_schemas[document.meta["name"]] = content
            else:
                db_schemas[document.meta["name"]] = {
                    **content,
                    "columns": db_schemas[document.meta["name"]].get("columns", []),
                }
        elif content["type"] == "TABLE_COLUMNS":
            if document.meta["name"] not in db_schemas:
                db_schemas[document.meta["name"]] = {"columns": content["columns"]}
            else:
                if "columns" not in db_schemas[document.meta["name"]]:
                    db_schemas[document.meta["name"]]["columns"] = content["columns"]
                else:
                    db_schemas[document.meta["name"]]["columns"] += content["columns"]

    # remove incomplete schemas
    db_schemas = {k: v for k, v in db_schemas.items() if "type" in v and "columns" in v}

    db_schemas_in_ddl = []
    for table_schema in list(db_schemas.values()):
        if table_schema["type"] == "TABLE":
            db_schemas_in_ddl.append(
                build_table_ddl(
                    table_schema,
                )
            )

    return db_schemas_in_ddl


@observe(capture_input=False)
def prompt(
    query: str,
    construct_db_schemas: list[str],
    prompt_builder: PromptBuilder,
    history: Optional[AskHistory] = None,
) -> dict:
    previous_query_summaries = (
        [step.summary for step in history.steps if step.summary] if history else []
    )

    # query = "\n".join(previous_query_summaries) + "\n" + query

    return prompt_builder.run(
        query=query,
        db_schemas=construct_db_schemas,
        query_history=previous_query_summaries,
    )


@observe(as_type="generation", capture_input=False)
async def classify_intent(prompt: dict, generator: Any) -> dict:
    return await generator(prompt=prompt.get("prompt"))


@observe(capture_input=False)
def post_process(classify_intent: dict, construct_db_schemas: list[str]) -> dict:
    try:
        intent = orjson.loads(classify_intent.get("replies")[0])["results"]
        return {
            "intent": intent,
            "db_schemas": construct_db_schemas,
        }
    except Exception:
        return {"intent": "TEXT_TO_SQL", "db_schemas": construct_db_schemas}


## End of Pipeline


class IntentClassificationResult(BaseModel):
    results: Literal["MISLEADING_QUERY", "TEXT_TO_SQL", "GENERAL"]


INTENT_CLASSIFICAION_MODEL_KWARGS = {
    "response_format": {
        "type": "json_schema",
        "json_schema": {
            "name": "intent_classification",
            "schema": IntentClassificationResult.model_json_schema(),
        },
    }
}


class IntentClassification(BasicPipeline):
    def __init__(
        self,
        llm_provider: LLMProvider,
        embedder_provider: EmbedderProvider,
        document_store_provider: DocumentStoreProvider,
        table_retrieval_size: Optional[int] = 50,
        table_column_retrieval_size: Optional[int] = 100,
        **kwargs,
    ):
        self._components = {
            "embedder": embedder_provider.get_text_embedder(),
            "table_retriever": document_store_provider.get_retriever(
                document_store_provider.get_store(dataset_name="table_descriptions"),
                top_k=table_retrieval_size,
            ),
            "dbschema_retriever": document_store_provider.get_retriever(
                document_store_provider.get_store(),
                top_k=table_column_retrieval_size,
            ),
            "generator": llm_provider.get_generator(
                system_prompt=intent_classification_system_prompt,
                generation_kwargs=INTENT_CLASSIFICAION_MODEL_KWARGS,
            ),
            "prompt_builder": PromptBuilder(
                template=intent_classification_user_prompt_template
            ),
        }

        super().__init__(
            AsyncDriver({}, sys.modules[__name__], result_builder=base.DictResult())
        )

<<<<<<< HEAD
    def visualize(
        self,
        query: str,
        id: Optional[str] = None,
        history: Optional[AskHistory] = None,
    ) -> None:
        destination = "outputs/pipelines/generation"
        if not Path(destination).exists():
            Path(destination).mkdir(parents=True, exist_ok=True)

        self._pipe.visualize_execution(
            ["post_process"],
            output_file_path=f"{destination}/intent_classification.dot",
            inputs={
                "query": query,
                "id": id or "",
                "history": history,
                **self._components,
            },
            show_legend=True,
            orient="LR",
        )

=======
    @async_timer
>>>>>>> 6bc6fbd2
    @observe(name="Intent Classification")
    async def run(
        self, query: str, id: Optional[str] = None, history: Optional[AskHistory] = None
    ):
        logger.info("Intent Classification pipeline is running...")
        return await self._pipe.execute(
            ["post_process"],
            inputs={
                "query": query,
                "id": id or "",
                "history": history,
                **self._components,
            },
        )


if __name__ == "__main__":
    from src.pipelines.common import dry_run_pipeline

    dry_run_pipeline(
        IntentClassification,
        "intent_classification",
        query="show me the dataset",
    )<|MERGE_RESOLUTION|>--- conflicted
+++ resolved
@@ -283,33 +283,6 @@
             AsyncDriver({}, sys.modules[__name__], result_builder=base.DictResult())
         )
 
-<<<<<<< HEAD
-    def visualize(
-        self,
-        query: str,
-        id: Optional[str] = None,
-        history: Optional[AskHistory] = None,
-    ) -> None:
-        destination = "outputs/pipelines/generation"
-        if not Path(destination).exists():
-            Path(destination).mkdir(parents=True, exist_ok=True)
-
-        self._pipe.visualize_execution(
-            ["post_process"],
-            output_file_path=f"{destination}/intent_classification.dot",
-            inputs={
-                "query": query,
-                "id": id or "",
-                "history": history,
-                **self._components,
-            },
-            show_legend=True,
-            orient="LR",
-        )
-
-=======
-    @async_timer
->>>>>>> 6bc6fbd2
     @observe(name="Intent Classification")
     async def run(
         self, query: str, id: Optional[str] = None, history: Optional[AskHistory] = None
