import logging
import sys
from typing import Any, Dict, List

from hamilton import base
from hamilton.async_driver import AsyncDriver
from haystack import Document
from haystack.components.builders.prompt_builder import PromptBuilder
from langfuse.decorators import observe

from src.core.engine import Engine
from src.core.pipeline import BasicPipeline
from src.core.provider import DocumentStoreProvider, LLMProvider
from src.pipelines.common import clean_up_new_lines, retrieve_metadata
from src.pipelines.generation.utils.sql import (
    SQL_GENERATION_MODEL_KWARGS,
    TEXT_TO_SQL_RULES,
    SQLGenPostProcessor,
    construct_instructions,
)
from src.utils import trace_cost
from src.web.v1.services import Configuration

logger = logging.getLogger("wren-ai-service")


sql_correction_system_prompt = f"""
### TASK ###
You are an ANSI SQL expert with exceptional logical thinking skills and debugging skills.

Now you are given syntactically incorrect ANSI SQL query and related error message, please generate the syntactically correct ANSI SQL query without changing original semantics.

### SQL CORRECTION INSTRUCTIONS ###

1. Make sure you follow the SQL Rules strictly.
2. Make sure you check the SQL CORRECTION EXAMPLES for reference.

{TEXT_TO_SQL_RULES}

### FINAL ANSWER FORMAT ###
The final answer must be a corrected SQL query in JSON format:

{{
    "sql": <CORRECTED_SQL_QUERY_STRING>
}}
"""

sql_correction_user_prompt_template = """
{% if documents %}
### DATABASE SCHEMA ###
{% for document in documents %}
    {{ document }}
{% endfor %}
{% endif %}

{% if instructions %}
### USER INSTRUCTIONS ###
{% for instruction in instructions %}
{{ loop.index }}. {{ instruction }}
{% endfor %}
{% endif %}

### QUESTION ###
SQL: {{ invalid_generation_result.sql }}
Error Message: {{ invalid_generation_result.error }}
Current Time: {{ current_time }}

Let's think step by step.
"""


## Start of Pipeline
@observe(capture_input=False)
def prompt(
    documents: List[Document],
    invalid_generation_result: Dict,
    prompt_builder: PromptBuilder,
<<<<<<< HEAD
    configuration: Configuration = Configuration(),
=======
    instructions: list[dict] | None = None,
>>>>>>> 0c44acea
) -> dict:
    _prompt = prompt_builder.run(
        documents=documents,
        invalid_generation_result=invalid_generation_result,
<<<<<<< HEAD
        current_time=configuration.show_current_time(),
=======
        instructions=construct_instructions(
            instructions=instructions,
        ),
>>>>>>> 0c44acea
    )
    return {"prompt": clean_up_new_lines(_prompt.get("prompt"))}


@observe(as_type="generation", capture_input=False)
@trace_cost
async def generate_sql_correction(
    prompt: dict, generator: Any, generator_name: str
) -> dict:
    return await generator(prompt=prompt.get("prompt")), generator_name


@observe(capture_input=False)
async def post_process(
    generate_sql_correction: dict,
    post_processor: SQLGenPostProcessor,
    data_source: str,
    project_id: str | None = None,
    use_dry_plan: bool = False,
    allow_dry_plan_fallback: bool = True,
) -> dict:
    return await post_processor.run(
        generate_sql_correction.get("replies"),
        project_id=project_id,
        use_dry_plan=use_dry_plan,
        data_source=data_source,
        allow_dry_plan_fallback=allow_dry_plan_fallback,
    )


## End of Pipeline


class SQLCorrection(BasicPipeline):
    def __init__(
        self,
        llm_provider: LLMProvider,
        document_store_provider: DocumentStoreProvider,
        engine: Engine,
        **kwargs,
    ):
        self._retriever = document_store_provider.get_retriever(
            document_store_provider.get_store("project_meta")
        )

        self._components = {
            "generator": llm_provider.get_generator(
                system_prompt=sql_correction_system_prompt,
                generation_kwargs=SQL_GENERATION_MODEL_KWARGS,
            ),
            "generator_name": llm_provider.get_model(),
            "prompt_builder": PromptBuilder(
                template=sql_correction_user_prompt_template
            ),
            "post_processor": SQLGenPostProcessor(engine=engine),
        }

        super().__init__(
            AsyncDriver({}, sys.modules[__name__], result_builder=base.DictResult())
        )

    @observe(name="SQL Correction")
    async def run(
        self,
        contexts: List[Document],
        invalid_generation_result: Dict[str, str],
        instructions: list[dict] | None = None,
        project_id: str | None = None,
        use_dry_plan: bool = False,
        allow_dry_plan_fallback: bool = True,
    ):
        logger.info("SQLCorrection pipeline is running...")

        if use_dry_plan:
            metadata = await retrieve_metadata(project_id or "", self._retriever)
        else:
            metadata = {}

        return await self._pipe.execute(
            ["post_process"],
            inputs={
                "invalid_generation_result": invalid_generation_result,
                "documents": contexts,
                "instructions": instructions,
                "project_id": project_id,
                "use_dry_plan": use_dry_plan,
                "allow_dry_plan_fallback": allow_dry_plan_fallback,
                "data_source": metadata.get("data_source", "local_file"),
                **self._components,
            },
        )<|MERGE_RESOLUTION|>--- conflicted
+++ resolved
@@ -75,22 +75,16 @@
     documents: List[Document],
     invalid_generation_result: Dict,
     prompt_builder: PromptBuilder,
-<<<<<<< HEAD
     configuration: Configuration = Configuration(),
-=======
     instructions: list[dict] | None = None,
->>>>>>> 0c44acea
 ) -> dict:
     _prompt = prompt_builder.run(
         documents=documents,
         invalid_generation_result=invalid_generation_result,
-<<<<<<< HEAD
         current_time=configuration.show_current_time(),
-=======
         instructions=construct_instructions(
             instructions=instructions,
         ),
->>>>>>> 0c44acea
     )
     return {"prompt": clean_up_new_lines(_prompt.get("prompt"))}
 
