--- conflicted
+++ resolved
@@ -138,34 +138,6 @@
             AsyncDriver({}, sys.modules[__name__], result_builder=base.DictResult())
         )
 
-<<<<<<< HEAD
-    def visualize(
-        self,
-        contexts: List[Document],
-        invalid_generation_results: List[Dict[str, str]],
-        project_id: str | None = None,
-    ) -> None:
-        destination = "outputs/pipelines/generation"
-        if not Path(destination).exists():
-            Path(destination).mkdir(parents=True, exist_ok=True)
-
-        self._pipe.visualize_execution(
-            ["post_process"],
-            output_file_path=f"{destination}/sql_correction.dot",
-            inputs={
-                "invalid_generation_results": invalid_generation_results,
-                "documents": contexts,
-                "project_id": project_id,
-                **self._components,
-                **self._configs,
-            },
-            show_legend=True,
-            orient="LR",
-        )
-
-=======
-    @async_timer
->>>>>>> 6bc6fbd2
     @observe(name="SQL Correction")
     async def run(
         self,
