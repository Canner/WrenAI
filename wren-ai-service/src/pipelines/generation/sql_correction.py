--- conflicted
+++ resolved
@@ -68,15 +68,10 @@
 
 @observe(as_type="generation", capture_input=False)
 @trace_cost
-<<<<<<< HEAD
-async def generate_sql_correction(prompt: dict, generator: Any) -> dict:
-    return await generator(prompt=prompt.get("prompt"))
-=======
 async def generate_sql_correction(
     prompt: dict, generator: Any, generator_name: str
 ) -> dict:
     return await generator(prompt=prompt.get("prompt")), generator_name
->>>>>>> b3b3e6df
 
 
 @observe(capture_input=False)
