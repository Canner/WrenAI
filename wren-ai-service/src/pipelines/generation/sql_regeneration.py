--- conflicted
+++ resolved
@@ -182,33 +182,6 @@
             AsyncDriver({}, sys.modules[__name__], result_builder=base.DictResult())
         )
 
-<<<<<<< HEAD
-    def visualize(
-        self,
-        description: str,
-        steps: List[SQLExplanationWithUserCorrections],
-        project_id: str | None = None,
-    ) -> None:
-        destination = "outputs/pipelines/generation"
-        if not Path(destination).exists():
-            Path(destination).mkdir(parents=True, exist_ok=True)
-
-        self._pipe.visualize_execution(
-            ["sql_regeneration_post_process"],
-            output_file_path=f"{destination}/sql_regeneration.dot",
-            inputs={
-                "description": description,
-                "steps": steps,
-                "project_id": project_id,
-                **self._components,
-            },
-            show_legend=True,
-            orient="LR",
-        )
-
-=======
-    @async_timer
->>>>>>> 6bc6fbd2
     @observe(name="SQL-Regeneration Generation")
     async def run(
         self,
