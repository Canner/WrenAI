--- conflicted
+++ resolved
@@ -460,8 +460,7 @@
     )  # Assuming timezone.name contains the timezone string
     current_time = datetime.now(tz)
 
-<<<<<<< HEAD
-    return f'{current_time.strftime("%Y-%m-%d %A")}'  # YYYY-MM-DD weekday_name, ex: 2024-10-23 Wednesday
+    return f'{current_time.strftime("%Y-%m-%d %A %H:%M:%S")}'  # YYYY-MM-DD weekday_name HH:MM:SS, ex: 2024-10-23 Wednesday 12:00:00
 
 
 def _build_table_ddl(
@@ -485,7 +484,4 @@
         f"{content['comment']}CREATE TABLE {content['name']} (\n  "
         + ",\n  ".join(columns_ddl)
         + "\n);"
-    )
-=======
-    return f'{current_time.strftime("%Y-%m-%d %A %H:%M:%S")}'  # YYYY-MM-DD weekday_name HH:MM:SS, ex: 2024-10-23 Wednesday 12:00:00
->>>>>>> d0f9cf6b
+    )