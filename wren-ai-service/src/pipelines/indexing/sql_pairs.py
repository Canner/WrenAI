import logging
import os
import sys
import uuid
from typing import Any, Dict, List, Optional, Set

import orjson
from hamilton import base
from hamilton.async_driver import AsyncDriver
from haystack import Document, component
from haystack.document_stores.types import DocumentStore, DuplicatePolicy
from langfuse.decorators import observe
from pydantic import BaseModel

from src.core.pipeline import BasicPipeline
from src.core.provider import DocumentStoreProvider, EmbedderProvider
from src.pipelines.indexing import AsyncDocumentWriter

logger = logging.getLogger("wren-ai-service")


class SqlPair(BaseModel):
    id: str
    sql: str = ""
    question: str = ""


@component
class SqlPairsConverter:
    @component.output_types(documents=List[Document])
    def run(self, sql_pairs: List[SqlPair], project_id: str = ""):
        logger.info(f"Project ID: {project_id} Converting SQL pairs to documents...")

        addition = {"project_id": project_id} if project_id else {}

        return {
            "documents": [
                Document(
                    id=str(uuid.uuid4()),
                    meta={
                        "sql_pair_id": sql_pair.id,
                        "sql": sql_pair.sql,
                        **addition,
                    },
                    content=sql_pair.question,
                )
                for sql_pair in sql_pairs
            ]
        }


@component
class SqlPairsCleaner:
    def __init__(self, sql_pairs_store: DocumentStore) -> None:
        self.store = sql_pairs_store

    @component.output_types()
    async def run(
        self, sql_pair_ids: List[str], project_id: Optional[str] = None
    ) -> None:
        filter = {
            "operator": "AND",
            "conditions": [
                {"field": "sql_pair_id", "operator": "in", "value": sql_pair_ids},
            ],
        }

        if project_id:
            filter["conditions"].append(
                {"field": "project_id", "operator": "==", "value": project_id}
            )

        return await self.store.delete_documents(filter)


## Start of Pipeline
@observe(capture_input=False)
def boilerplates(
    mdl_str: str,
) -> Set[str]:
    mdl = orjson.loads(mdl_str)

    return {
        boilerplate.lower()
        for model in mdl.get("models", [])
        if (boilerplate := model.get("properties", {}).get("boilerplate"))
    }


@observe(capture_input=False)
def sql_pairs(
    boilerplates: Set[str],
    external_pairs: Dict[str, Any],
) -> List[SqlPair]:
    return [
        SqlPair(
            id=pair.get("id"),
            question=pair.get("question"),
            sql=pair.get("sql"),
        )
        for boilerplate in boilerplates
        if boilerplate in external_pairs
        for pair in external_pairs[boilerplate]
    ]


@observe(capture_input=False)
def to_documents(
    sql_pairs: List[SqlPair],
    document_converter: SqlPairsConverter,
    project_id: str = "",
) -> Dict[str, Any]:
    return document_converter.run(sql_pairs=sql_pairs, project_id=project_id)


@observe(capture_input=False, capture_output=False)
async def embedding(
    to_documents: Dict[str, Any],
    embedder: Any,
) -> Dict[str, Any]:
    return await embedder.run(documents=to_documents["documents"])


@observe(capture_input=False, capture_output=False)
async def clean(
    cleaner: SqlPairsCleaner,
    sql_pairs: List[SqlPair],
    embedding: Dict[str, Any] = {},
    project_id: str = "",
    delete_all: bool = False,
) -> Dict[str, Any]:
    sql_pair_ids = [sql_pair.id for sql_pair in sql_pairs]
    if sql_pair_ids or delete_all:
        await cleaner.run(sql_pair_ids=sql_pair_ids, project_id=project_id)

    return embedding


@observe(capture_input=False)
async def write(
    clean: Dict[str, Any],
    writer: AsyncDocumentWriter,
) -> None:
    return await writer.run(documents=clean["documents"])


## End of Pipeline


def _load_sql_pairs(sql_pairs_path: str) -> Dict[str, Any]:
    if not sql_pairs_path:
        return {}

    if not os.path.exists(sql_pairs_path):
        logger.warning(f"SQL pairs file not found: {sql_pairs_path}")
        return {}

    try:
        with open(sql_pairs_path, "r") as file:
            return orjson.loads(file.read())
    except Exception as e:
        logger.error(f"Error loading SQL pairs file: {e}")
        return {}


class SqlPairs(BasicPipeline):
    def __init__(
        self,
        embedder_provider: EmbedderProvider,
        document_store_provider: DocumentStoreProvider,
        sql_pairs_path: str = "sql_pairs.json",
        **kwargs,
    ) -> None:
        store = document_store_provider.get_store(dataset_name="sql_pairs")

        self._components = {
            "cleaner": SqlPairsCleaner(store),
            "embedder": embedder_provider.get_document_embedder(),
            "document_converter": SqlPairsConverter(),
            "writer": AsyncDocumentWriter(
                document_store=store,
                policy=DuplicatePolicy.OVERWRITE,
            ),
        }

        self._external_pairs = _load_sql_pairs(sql_pairs_path)

        super().__init__(
            AsyncDriver({}, sys.modules[__name__], result_builder=base.DictResult())
        )

    @observe(name="SQL Pairs Indexing")
    async def run(
        self,
        mdl_str: str,
        project_id: str = "",
<<<<<<< HEAD
        external_pairs: Dict[str, Any] = {},
=======
        external_pairs: Optional[Dict[str, Any]] = None,
>>>>>>> 34031ae9
    ) -> Dict[str, Any]:
        logger.info(
            f"Project ID: {project_id} SQL Pairs Indexing pipeline is running..."
        )

        input = {
            "mdl_str": mdl_str,
            "project_id": project_id,
            "external_pairs": {
                **self._external_pairs,
                **(external_pairs or {}),
            },
            **self._components,
        }

        return await self._pipe.execute(["write"], inputs=input)

    @observe(name="Clean Documents for SQL Pairs")
    async def clean(
        self,
        sql_pairs: List[SqlPair] = [],
        project_id: Optional[str] = None,
        delete_all: bool = False,
    ) -> None:
        await clean(
            sql_pairs=sql_pairs,
            cleaner=self._components["cleaner"],
            project_id=project_id,
            delete_all=delete_all,
        )


if __name__ == "__main__":
    from src.pipelines.common import dry_run_pipeline

    dry_run_pipeline(
        SqlPairs,
        "sql_pairs_indexing",
        mdl_str='{"models": [{"properties": {"boilerplate": "hubspot"}}]}',
    )<|MERGE_RESOLUTION|>--- conflicted
+++ resolved
@@ -194,11 +194,7 @@
         self,
         mdl_str: str,
         project_id: str = "",
-<<<<<<< HEAD
-        external_pairs: Dict[str, Any] = {},
-=======
         external_pairs: Optional[Dict[str, Any]] = None,
->>>>>>> 34031ae9
     ) -> Dict[str, Any]:
         logger.info(
             f"Project ID: {project_id} SQL Pairs Indexing pipeline is running..."
