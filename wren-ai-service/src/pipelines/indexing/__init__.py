<<<<<<< HEAD
from typing import List, Optional

=======
import asyncio
import json
import logging
from typing import Any, Dict, List, Optional

import orjson
>>>>>>> 06a5ccf0
from haystack import Document, component
from haystack.components.writers import DocumentWriter
from haystack.document_stores.types import DocumentStore, DuplicatePolicy

<<<<<<< HEAD
=======
logger = logging.getLogger("wren-ai-service")


@component
class DocumentCleaner:
    """
    This component is used to clear all the documents in the specified document store(s).

    """

    def __init__(self, stores: List[DocumentStore]) -> None:
        self._stores = stores

    @component.output_types(mdl=str)
    async def run(self, mdl: str, project_id: Optional[str] = None) -> str:
        async def _clear_documents(
            store: DocumentStore, project_id: Optional[str] = None
        ) -> None:
            store_name = (
                store.to_dict().get("init_parameters", {}).get("index", "unknown")
            )
            logger.info(f"Project ID: {project_id}, Cleaning documents in {store_name}")
            filters = (
                {
                    "operator": "AND",
                    "conditions": [
                        {"field": "project_id", "operator": "==", "value": project_id},
                    ],
                }
                if project_id
                else None
            )
            await store.delete_documents(filters)

        await asyncio.gather(
            *[_clear_documents(store, project_id) for store in self._stores]
        )
        return {"mdl": mdl}


@component
class MDLValidator:
    """
    Validate the MDL to check if it is a valid JSON and contains the required keys.
    """

    @component.output_types(mdl=Dict[str, Any])
    def run(self, mdl: str) -> str:
        try:
            mdl_json = orjson.loads(mdl)
            logger.info(f"MDL JSON: {mdl_json}")
        except json.JSONDecodeError as e:
            raise ValueError(f"Invalid JSON: {e}")
        if "models" not in mdl_json:
            mdl_json["models"] = []
        if "views" not in mdl_json:
            mdl_json["views"] = []
        if "relationships" not in mdl_json:
            mdl_json["relationships"] = []
        if "metrics" not in mdl_json:
            mdl_json["metrics"] = []

        return {"mdl": mdl_json}

>>>>>>> 06a5ccf0

@component
class AsyncDocumentWriter(DocumentWriter):
    @component.output_types(documents_written=int)
    async def run(
        self, documents: List[Document], policy: Optional[DuplicatePolicy] = None
    ):
        if policy is None:
            policy = self.policy

        documents_written = await self.document_store.write_documents(
            documents=documents, policy=policy
        )
        return {"documents_written": documents_written}


<<<<<<< HEAD
@component
class SqlPairsCleaner:
    def __init__(self, sql_pairs_store: DocumentStore) -> None:
        self._sql_pairs_store = sql_pairs_store

    @component.output_types(documents=List[Document])
    async def run(self, sql_pair_ids: List[str], id: Optional[str] = None) -> None:
        filters = {
            "operator": "AND",
            "conditions": [
                {"field": "sql_pair_id", "operator": "in", "value": sql_pair_ids},
            ],
        }

        if id:
            filters["conditions"].append(
                {"field": "project_id", "operator": "==", "value": id}
            )

        return await self._sql_pairs_store.delete_documents(filters)
=======
# Put the pipelines imports here to avoid circular imports and make them accessible directly to the rest of packages
from .db_schema import DBSchema  # noqa: E402
from .historical_question import HistoricalQuestion  # noqa: E402
from .table_description import TableDescription  # noqa: E402

__all__ = ["DBSchema", "TableDescription", "HistoricalQuestion"]
>>>>>>> 06a5ccf0
<|MERGE_RESOLUTION|>--- conflicted
+++ resolved
@@ -1,85 +1,9 @@
-<<<<<<< HEAD
 from typing import List, Optional
 
-=======
-import asyncio
-import json
-import logging
-from typing import Any, Dict, List, Optional
-
-import orjson
->>>>>>> 06a5ccf0
 from haystack import Document, component
 from haystack.components.writers import DocumentWriter
 from haystack.document_stores.types import DocumentStore, DuplicatePolicy
 
-<<<<<<< HEAD
-=======
-logger = logging.getLogger("wren-ai-service")
-
-
-@component
-class DocumentCleaner:
-    """
-    This component is used to clear all the documents in the specified document store(s).
-
-    """
-
-    def __init__(self, stores: List[DocumentStore]) -> None:
-        self._stores = stores
-
-    @component.output_types(mdl=str)
-    async def run(self, mdl: str, project_id: Optional[str] = None) -> str:
-        async def _clear_documents(
-            store: DocumentStore, project_id: Optional[str] = None
-        ) -> None:
-            store_name = (
-                store.to_dict().get("init_parameters", {}).get("index", "unknown")
-            )
-            logger.info(f"Project ID: {project_id}, Cleaning documents in {store_name}")
-            filters = (
-                {
-                    "operator": "AND",
-                    "conditions": [
-                        {"field": "project_id", "operator": "==", "value": project_id},
-                    ],
-                }
-                if project_id
-                else None
-            )
-            await store.delete_documents(filters)
-
-        await asyncio.gather(
-            *[_clear_documents(store, project_id) for store in self._stores]
-        )
-        return {"mdl": mdl}
-
-
-@component
-class MDLValidator:
-    """
-    Validate the MDL to check if it is a valid JSON and contains the required keys.
-    """
-
-    @component.output_types(mdl=Dict[str, Any])
-    def run(self, mdl: str) -> str:
-        try:
-            mdl_json = orjson.loads(mdl)
-            logger.info(f"MDL JSON: {mdl_json}")
-        except json.JSONDecodeError as e:
-            raise ValueError(f"Invalid JSON: {e}")
-        if "models" not in mdl_json:
-            mdl_json["models"] = []
-        if "views" not in mdl_json:
-            mdl_json["views"] = []
-        if "relationships" not in mdl_json:
-            mdl_json["relationships"] = []
-        if "metrics" not in mdl_json:
-            mdl_json["metrics"] = []
-
-        return {"mdl": mdl_json}
-
->>>>>>> 06a5ccf0
 
 @component
 class AsyncDocumentWriter(DocumentWriter):
@@ -96,7 +20,6 @@
         return {"documents_written": documents_written}
 
 
-<<<<<<< HEAD
 @component
 class SqlPairsCleaner:
     def __init__(self, sql_pairs_store: DocumentStore) -> None:
@@ -117,11 +40,11 @@
             )
 
         return await self._sql_pairs_store.delete_documents(filters)
-=======
+
+
 # Put the pipelines imports here to avoid circular imports and make them accessible directly to the rest of packages
 from .db_schema import DBSchema  # noqa: E402
 from .historical_question import HistoricalQuestion  # noqa: E402
 from .table_description import TableDescription  # noqa: E402
 
-__all__ = ["DBSchema", "TableDescription", "HistoricalQuestion"]
->>>>>>> 06a5ccf0
+__all__ = ["DBSchema", "TableDescription", "HistoricalQuestion"]