import ast
import logging
import sys
from pathlib import Path
from typing import Any, Optional

import orjson
from hamilton import base
from hamilton.experimental.h_async import AsyncDriver
from haystack import Document
from haystack.components.builders.prompt_builder import PromptBuilder
from langfuse.decorators import observe
from pydantic import BaseModel

from src.core.pipeline import BasicPipeline
from src.core.provider import DocumentStoreProvider, EmbedderProvider, LLMProvider
from src.utils import async_timer, timer

logger = logging.getLogger("wren-ai-service")


table_columns_selection_system_prompt = """
### TASK ###
You are a highly skilled data analyst. Your goal is to examine the provided database schema, interpret the posed question, and identify the specific columns from the relevant tables required to construct an accurate SQL query.

The database schema includes tables, columns, primary keys, foreign keys, relationships, and any relevant constraints.

### INSTRUCTIONS ###
1. Carefully analyze the schema and identify the essential tables and columns needed to answer the question.
2. For each table, provide a clear and concise reasoning for why specific columns are selected.
3. List each reason as part of a step-by-step chain of thought, justifying the inclusion of each column.
<<<<<<< HEAD
4. If a struct is chosen, list it in columns.
5. The number of columns chosen must match the number of reasoning.
6. Final chosen columns must be only column names, don't prefix it with table names.
=======
4. If a "." is included in columns, put the name before the first dot into chosen columns.
>>>>>>> f2ea0852

### FINAL ANSWER FORMAT ###
Please provide your response as a JSON object, structured as follows:

{
    "results": [
        {
            "table_selection_reason": "Reason for selecting tablename1",
            "table_contents": {
              "chain_of_thought_reasoning": [
                  "Reason 1 for selecting column1",
                  "Reason 2 for selecting column2",
                  ...
              ],
              "columns": ["column1", "column2", ...]
            },
            "table_name":"tablename1",
        },
        {
            "table_selection_reason": "Reason for selecting tablename2",
            "table_contents":
            {
              "chain_of_thought_reasoning": [
                  "Reason 1 for selecting column1",
                  "Reason 2 for selecting column2",
                  ...
              ],
              "columns": ["column1", "column2", ...]
            },
            "table_name":"tablename2"
        },
        ...
    ]
}

### ADDITIONAL NOTES ###
- Each table key must list only the columns relevant to answering the question.
<<<<<<< HEAD
- Provide a reasoning list (`chain_of_thought_reasoning`) for each table, explaining why each column is necessary.
- Provide the reason of selecting the table in (`table_selection_reason`) for each table.
=======
>>>>>>> f2ea0852
- Be logical, concise, and ensure the output strictly follows the required JSON format.
- Use table name used in the "Create Table" statement, don't use "alias".
- Match Column names with the definition in the "Create Table" statement.
- Match Table names with the definition in the "Create Table" statement.

Good luck!

"""

table_columns_selection_user_prompt_template = """
### Database Schema ###

{% for db_schema in db_schemas %}
    {{ db_schema }}
{% endfor %}

### INPUT ###
{{ question }}
"""


def _build_table_ddl(
    content: dict, columns: Optional[set[str]] = None, tables: Optional[set[str]] = None
) -> str:
    columns_ddl = []
    for column in content["columns"]:
        if column["type"] == "COLUMN":
            if not columns or (columns and column["name"] in columns):
                column_ddl = (
                    f"{column['comment']}{column['name']} {column['data_type']}"
                )
                if column["is_primary_key"]:
                    column_ddl += " PRIMARY KEY"
                columns_ddl.append(column_ddl)
        elif column["type"] == "FOREIGN_KEY":
            if not tables or (tables and set(column["tables"]).issubset(tables)):
                columns_ddl.append(f"{column['comment']}{column['constraint']}")

    return (
        f"{content['comment']}CREATE TABLE {content['name']} (\n  "
        + ",\n  ".join(columns_ddl)
        + "\n);"
    )


def _build_metric_ddl(content: dict) -> str:
    columns_ddl = [
        f"{column['comment']}{column['name']} {column['data_type']}"
        for column in content["columns"]
    ]

    return (
        f"{content['comment']}CREATE TABLE {content['name']} (\n  "
        + ",\n  ".join(columns_ddl)
        + "\n);"
    )


def _build_view_ddl(content: dict) -> str:
    return (
        f"{content['comment']}CREATE VIEW {content['name']}\nAS {content['statement']}"
    )


## Start of Pipeline
@async_timer
@observe(capture_input=False, capture_output=False)
async def embedding(query: str, embedder: Any) -> dict:
    logger.debug(f"query: {query}")
    return await embedder.run(query)


@async_timer
@observe(capture_input=False)
async def table_retrieval(embedding: dict, id: str, table_retriever: Any) -> dict:
    filters = {
        "operator": "AND",
        "conditions": [
            {"field": "type", "operator": "==", "value": "TABLE_DESCRIPTION"},
        ],
    }

    if id:
        filters["conditions"].append(
            {"field": "project_id", "operator": "==", "value": id}
        )

    return await table_retriever.run(
        query_embedding=embedding.get("embedding"),
        filters=filters,
    )


@async_timer
@observe(capture_input=False)
async def dbschema_retrieval(
    table_retrieval: dict, embedding: dict, id: str, dbschema_retriever: Any
) -> list[Document]:
    tables = table_retrieval.get("documents", [])
    table_names = []
    for table in tables:
        content = ast.literal_eval(table.content)
        table_names.append(content["name"])

    logger.info(f"dbschema_retrieval with table_names: {table_names}")

    table_name_conditions = [
        {"field": "name", "operator": "==", "value": table_name}
        for table_name in table_names
    ]

    filters = {
        "operator": "AND",
        "conditions": [
            {"field": "type", "operator": "==", "value": "TABLE_SCHEMA"},
            {"operator": "OR", "conditions": table_name_conditions},
        ],
    }

    if id:
        filters["conditions"].append(
            {"field": "project_id", "operator": "==", "value": id}
        )

    results = await dbschema_retriever.run(
        query_embedding=embedding.get("embedding"), filters=filters
    )
    return results["documents"]


@timer
@observe()
def construct_db_schemas(dbschema_retrieval: list[Document]) -> list[dict]:
    db_schemas = {}
    for document in dbschema_retrieval:
        content = ast.literal_eval(document.content)
        if content["type"] == "TABLE":
            if document.meta["name"] not in db_schemas:
                db_schemas[document.meta["name"]] = content
            else:
                db_schemas[document.meta["name"]] = {
                    **content,
                    "columns": db_schemas[document.meta["name"]]["columns"],
                }
        elif content["type"] == "TABLE_COLUMNS":
            if document.meta["name"] not in db_schemas:
                db_schemas[document.meta["name"]] = {"columns": content["columns"]}
            else:
                if "columns" not in db_schemas[document.meta["name"]]:
                    db_schemas[document.meta["name"]]["columns"] = content["columns"]
                else:
                    db_schemas[document.meta["name"]]["columns"] += content["columns"]

    # remove incomplete schemas
    db_schemas = {k: v for k, v in db_schemas.items() if "type" in v and "columns" in v}

    return list(db_schemas.values())


@timer
@observe(capture_input=False)
def prompt(
    query: str, construct_db_schemas: list[dict], prompt_builder: PromptBuilder
) -> dict:
    logger.info(f"db_schemas: {construct_db_schemas}")

    db_schemas = [
        _build_table_ddl(construct_db_schema)
        for construct_db_schema in construct_db_schemas
    ]

    return prompt_builder.run(question=query, db_schemas=db_schemas)


@async_timer
@observe(as_type="generation", capture_input=False)
async def filter_columns_in_tables(
    prompt: dict, table_columns_selection_generator: Any
) -> dict:
    logger.debug(f"prompt: {prompt}")
    return await table_columns_selection_generator.run(prompt=prompt.get("prompt"))


@timer
@observe()
def construct_retrieval_results(
    filter_columns_in_tables: dict,
    construct_db_schemas: list[dict],
    dbschema_retrieval: list[Document],
) -> list[str]:
    columns_and_tables_needed = orjson.loads(filter_columns_in_tables["replies"][0])[
        "results"
    ]
    logger.info(f"columns_and_tables_needed: {columns_and_tables_needed}")

    # we need to change the below code to match the new schema of structured output
    # the objective of this loop is to change the structure of JSON to match the needed format
    reformated_json = {}
    for table in columns_and_tables_needed:
        reformated_json[table["table_name"]] = table["table_contents"]
    columns_and_tables_needed = reformated_json
    tables = set(columns_and_tables_needed.keys())
    retrieval_results = []

    for table_schema in construct_db_schemas:
        if table_schema["type"] == "TABLE" and table_schema["name"] in tables:
            retrieval_results.append(
                _build_table_ddl(
                    table_schema,
                    columns=set(
                        columns_and_tables_needed[table_schema["name"]]["columns"]
                    ),
                    tables=tables,
                )
            )

    for document in dbschema_retrieval:
        if document.meta["name"] in columns_and_tables_needed:
            content = ast.literal_eval(document.content)

            if content["type"] == "METRIC":
                retrieval_results.append(_build_metric_ddl(content))
            elif content["type"] == "VIEW":
                retrieval_results.append(_build_view_ddl(content))

    logger.info(f"retrieval_results: {retrieval_results}")

    return retrieval_results


## End of Pipeline
class MatchingTableContents(BaseModel):
    chain_of_thought_reasoning: list[str]
    columns: list[str]


class MatchingTable(BaseModel):
    table_name: str
    table_contents: MatchingTableContents
    table_selection_reason: str


class RetrievalResults(BaseModel):
    results: list[MatchingTable]


Retrieval_MODEL_KWARGS = {
    "response_format": {
        "type": "json_schema",
        "json_schema": {
            "name": "matched_schema",
            "schema": RetrievalResults.model_json_schema(),
        },
    }
}


class Retrieval(BasicPipeline):
    def __init__(
        self,
        llm_provider: LLMProvider,
        embedder_provider: EmbedderProvider,
        document_store_provider: DocumentStoreProvider,
        table_retrieval_size: Optional[int] = 10,
        table_column_retrieval_size: Optional[int] = 1000,
        **kwargs,
    ):
        self._components = {
            "embedder": embedder_provider.get_text_embedder(),
            "table_retriever": document_store_provider.get_retriever(
                document_store_provider.get_store(dataset_name="table_descriptions"),
                top_k=table_retrieval_size,
            ),
            "dbschema_retriever": document_store_provider.get_retriever(
                document_store_provider.get_store(),
                top_k=table_column_retrieval_size,
            ),
            "table_columns_selection_generator": llm_provider.get_generator(
                system_prompt=table_columns_selection_system_prompt,
                generation_kwargs=Retrieval_MODEL_KWARGS,
            ),
            "prompt_builder": PromptBuilder(
                template=table_columns_selection_user_prompt_template
            ),
        }

        super().__init__(
            AsyncDriver({}, sys.modules[__name__], result_builder=base.DictResult())
        )

    def visualize(
        self,
        query: str,
        id: Optional[str] = None,
    ) -> None:
        destination = "outputs/pipelines/retrieval"
        if not Path(destination).exists():
            Path(destination).mkdir(parents=True, exist_ok=True)

        self._pipe.visualize_execution(
            ["construct_retrieval_results"],
            output_file_path=f"{destination}/retrieval.dot",
            inputs={
                "query": query,
                "id": id or "",
                **self._components,
            },
            show_legend=True,
            orient="LR",
        )

    @async_timer
    @observe(name="Ask Retrieval")
    async def run(self, query: str, id: Optional[str] = None):
        logger.info("Ask Retrieval pipeline is running...")
        return await self._pipe.execute(
            ["construct_retrieval_results"],
            inputs={
                "query": query,
                "id": id or "",
                **self._components,
            },
        )


if __name__ == "__main__":
    from langfuse.decorators import langfuse_context

    from src.core.engine import EngineConfig
    from src.core.pipeline import async_validate
    from src.providers import init_langfuse, init_providers, load_env_vars

    load_env_vars()
    init_langfuse()

    _, embedder_provider, document_store_provider, _ = init_providers(
        engine_config=EngineConfig()
    )
    pipeline = Retrieval(
        embedder_provider=embedder_provider,
        document_store_provider=document_store_provider,
    )

    pipeline.visualize("this is a query")
    async_validate(lambda: pipeline.run("this is a query"))

    langfuse_context.flush()<|MERGE_RESOLUTION|>--- conflicted
+++ resolved
@@ -10,7 +10,6 @@
 from haystack import Document
 from haystack.components.builders.prompt_builder import PromptBuilder
 from langfuse.decorators import observe
-from pydantic import BaseModel
 
 from src.core.pipeline import BasicPipeline
 from src.core.provider import DocumentStoreProvider, EmbedderProvider, LLMProvider
@@ -29,59 +28,40 @@
 1. Carefully analyze the schema and identify the essential tables and columns needed to answer the question.
 2. For each table, provide a clear and concise reasoning for why specific columns are selected.
 3. List each reason as part of a step-by-step chain of thought, justifying the inclusion of each column.
-<<<<<<< HEAD
-4. If a struct is chosen, list it in columns.
+4. If a "." is included in columns, put the name before the first dot into chosen columns.
 5. The number of columns chosen must match the number of reasoning.
 6. Final chosen columns must be only column names, don't prefix it with table names.
-=======
-4. If a "." is included in columns, put the name before the first dot into chosen columns.
->>>>>>> f2ea0852
+
 
 ### FINAL ANSWER FORMAT ###
 Please provide your response as a JSON object, structured as follows:
 
 {
-    "results": [
-        {
-            "table_selection_reason": "Reason for selecting tablename1",
-            "table_contents": {
-              "chain_of_thought_reasoning": [
-                  "Reason 1 for selecting column1",
-                  "Reason 2 for selecting column2",
-                  ...
-              ],
-              "columns": ["column1", "column2", ...]
-            },
-            "table_name":"tablename1",
+    "results": {
+        "table_name1": {
+            "chain_of_thought_reasoning": [
+                "Reason 1 for selecting column1",
+                "Reason 2 for selecting column2",
+                ...
+            ],
+            "columns": ["column1", "column2", ...]
         },
-        {
-            "table_selection_reason": "Reason for selecting tablename2",
-            "table_contents":
-            {
-              "chain_of_thought_reasoning": [
-                  "Reason 1 for selecting column1",
-                  "Reason 2 for selecting column2",
-                  ...
-              ],
-              "columns": ["column1", "column2", ...]
-            },
-            "table_name":"tablename2"
+        "table_name2": {
+            "chain_of_thought_reasoning": [
+                "Reason 1 for selecting column1",
+                "Reason 2 for selecting column2",
+                ...
+            ],
+            "columns": ["column1", "column2", ...]
         },
         ...
-    ]
+    }
 }
 
 ### ADDITIONAL NOTES ###
 - Each table key must list only the columns relevant to answering the question.
-<<<<<<< HEAD
 - Provide a reasoning list (`chain_of_thought_reasoning`) for each table, explaining why each column is necessary.
-- Provide the reason of selecting the table in (`table_selection_reason`) for each table.
-=======
->>>>>>> f2ea0852
 - Be logical, concise, and ensure the output strictly follows the required JSON format.
-- Use table name used in the "Create Table" statement, don't use "alias".
-- Match Column names with the definition in the "Create Table" statement.
-- Match Table names with the definition in the "Create Table" statement.
 
 Good luck!
 
@@ -273,17 +253,14 @@
     ]
     logger.info(f"columns_and_tables_needed: {columns_and_tables_needed}")
 
-    # we need to change the below code to match the new schema of structured output
-    # the objective of this loop is to change the structure of JSON to match the needed format
-    reformated_json = {}
-    for table in columns_and_tables_needed:
-        reformated_json[table["table_name"]] = table["table_contents"]
-    columns_and_tables_needed = reformated_json
     tables = set(columns_and_tables_needed.keys())
     retrieval_results = []
 
     for table_schema in construct_db_schemas:
-        if table_schema["type"] == "TABLE" and table_schema["name"] in tables:
+        if (
+            table_schema["type"] == "TABLE"
+            and table_schema["name"] in columns_and_tables_needed
+        ):
             retrieval_results.append(
                 _build_table_ddl(
                     table_schema,
@@ -309,30 +286,6 @@
 
 
 ## End of Pipeline
-class MatchingTableContents(BaseModel):
-    chain_of_thought_reasoning: list[str]
-    columns: list[str]
-
-
-class MatchingTable(BaseModel):
-    table_name: str
-    table_contents: MatchingTableContents
-    table_selection_reason: str
-
-
-class RetrievalResults(BaseModel):
-    results: list[MatchingTable]
-
-
-Retrieval_MODEL_KWARGS = {
-    "response_format": {
-        "type": "json_schema",
-        "json_schema": {
-            "name": "matched_schema",
-            "schema": RetrievalResults.model_json_schema(),
-        },
-    }
-}
 
 
 class Retrieval(BasicPipeline):
@@ -357,7 +310,6 @@
             ),
             "table_columns_selection_generator": llm_provider.get_generator(
                 system_prompt=table_columns_selection_system_prompt,
-                generation_kwargs=Retrieval_MODEL_KWARGS,
             ),
             "prompt_builder": PromptBuilder(
                 template=table_columns_selection_user_prompt_template
