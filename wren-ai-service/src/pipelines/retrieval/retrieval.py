import ast
import logging
import sys
from typing import Any, Optional

import orjson
import tiktoken
from hamilton import base
from hamilton.async_driver import AsyncDriver
from haystack import Document
from haystack.components.builders.prompt_builder import PromptBuilder
from langfuse.decorators import observe
from pydantic import BaseModel

from src.core.pipeline import BasicPipeline
from src.core.provider import DocumentStoreProvider, EmbedderProvider, LLMProvider
from src.pipelines.common import build_table_ddl
from src.web.v1.services.ask import AskHistory

logger = logging.getLogger("wren-ai-service")


table_columns_selection_system_prompt = """
### TASK ###
You are a highly skilled data analyst. Your goal is to examine the provided database schema, interpret the posed question, and identify the specific columns from the relevant tables required to construct an accurate SQL query.

The database schema includes tables, columns, primary keys, foreign keys, relationships, and any relevant constraints.

### INSTRUCTIONS ###
1. Carefully analyze the schema and identify the essential tables and columns needed to answer the question.
2. For each table, provide a clear and concise reasoning for why specific columns are selected.
3. List each reason as part of a step-by-step chain of thought, justifying the inclusion of each column.
4. If a "." is included in columns, put the name before the first dot into chosen columns.
5. The number of columns chosen must match the number of reasoning.
6. Final chosen columns must be only column names, don't prefix it with table names.
7. If the chosen column is a child column of a STRUCT type column, choose the parent column instead of the child column.

### FINAL ANSWER FORMAT ###
Please provide your response as a JSON object, structured as follows:

{
    "results": [
        {
            "table_selection_reason": "Reason for selecting tablename1",
            "table_contents": {
              "chain_of_thought_reasoning": [
                  "Reason 1 for selecting column1",
                  "Reason 2 for selecting column2",
                  ...
              ],
              "columns": ["column1", "column2", ...]
            },
            "table_name":"tablename1",
        },
        {
            "table_selection_reason": "Reason for selecting tablename2",
            "table_contents":
            {
              "chain_of_thought_reasoning": [
                  "Reason 1 for selecting column1",
                  "Reason 2 for selecting column2",
                  ...
              ],
              "columns": ["column1", "column2", ...]
            },
            "table_name":"tablename2"
        },
        ...
    ]
}

### ADDITIONAL NOTES ###
- Each table key must list only the columns relevant to answering the question.
- Provide a reasoning list (`chain_of_thought_reasoning`) for each table, explaining why each column is necessary.
- Provide the reason of selecting the table in (`table_selection_reason`) for each table.
- Be logical, concise, and ensure the output strictly follows the required JSON format.
- Use table name used in the "Create Table" statement, don't use "alias".
- Match Column names with the definition in the "Create Table" statement.
- Match Table names with the definition in the "Create Table" statement.

Good luck!

"""

table_columns_selection_user_prompt_template = """
### Database Schema ###

{% for db_schema in db_schemas %}
    {{ db_schema }}
{% endfor %}

### INPUT ###
{{ question }}
"""


def _build_metric_ddl(content: dict) -> str:
    columns_ddl = [
        f"{column['comment']}{column['name']} {column['data_type']}"
        for column in content["columns"]
    ]

    return (
        f"{content['comment']}CREATE TABLE {content['name']} (\n  "
        + ",\n  ".join(columns_ddl)
        + "\n);"
    )


def _build_view_ddl(content: dict) -> str:
    return (
        f"{content['comment']}CREATE VIEW {content['name']}\nAS {content['statement']}"
    )


## Start of Pipeline
@observe(capture_input=False, capture_output=False)
async def embedding(
    query: str, embedder: Any, history: Optional[AskHistory] = None
) -> dict:
    if history:
        previous_query_summaries = [
            step.summary for step in history.steps if step.summary
        ]
    else:
        previous_query_summaries = []

    query = "\n".join(previous_query_summaries) + "\n" + query

    return await embedder.run(query)


@observe(capture_input=False)
async def table_retrieval(embedding: dict, id: str, table_retriever: Any) -> dict:
    filters = {
        "operator": "AND",
        "conditions": [
            {"field": "type", "operator": "==", "value": "TABLE_DESCRIPTION"},
        ],
    }

    if id:
        filters["conditions"].append(
            {"field": "project_id", "operator": "==", "value": id}
        )

    return await table_retriever.run(
        query_embedding=embedding.get("embedding"),
        filters=filters,
    )


@observe(capture_input=False)
async def dbschema_retrieval(
    table_retrieval: dict, embedding: dict, id: str, dbschema_retriever: Any
) -> list[Document]:
    tables = table_retrieval.get("documents", [])
    table_names = []
    for table in tables:
        content = ast.literal_eval(table.content)
        table_names.append(content["name"])

    table_name_conditions = [
        {"field": "name", "operator": "==", "value": table_name}
        for table_name in table_names
    ]

    filters = {
        "operator": "AND",
        "conditions": [
            {"field": "type", "operator": "==", "value": "TABLE_SCHEMA"},
            {"operator": "OR", "conditions": table_name_conditions},
        ],
    }

    if id:
        filters["conditions"].append(
            {"field": "project_id", "operator": "==", "value": id}
        )

    results = await dbschema_retriever.run(
        query_embedding=embedding.get("embedding"), filters=filters
    )
    return results["documents"]


@observe()
def construct_db_schemas(dbschema_retrieval: list[Document]) -> list[dict]:
    db_schemas = {}
    for document in dbschema_retrieval:
        content = ast.literal_eval(document.content)
        if content["type"] == "TABLE":
            if document.meta["name"] not in db_schemas:
                db_schemas[document.meta["name"]] = content
            else:
                db_schemas[document.meta["name"]] = {
                    **content,
                    "columns": db_schemas[document.meta["name"]].get("columns", []),
                }
        elif content["type"] == "TABLE_COLUMNS":
            if document.meta["name"] not in db_schemas:
                db_schemas[document.meta["name"]] = {"columns": content["columns"]}
            else:
                if "columns" not in db_schemas[document.meta["name"]]:
                    db_schemas[document.meta["name"]]["columns"] = content["columns"]
                else:
                    db_schemas[document.meta["name"]]["columns"] += content["columns"]

    # remove incomplete schemas
    db_schemas = {k: v for k, v in db_schemas.items() if "type" in v and "columns" in v}

    return list(db_schemas.values())


@observe(capture_input=False)
def check_using_db_schemas_without_pruning(
    construct_db_schemas: list[dict],
    dbschema_retrieval: list[Document],
    encoding: tiktoken.Encoding,
    allow_using_db_schemas_without_pruning: bool,
) -> dict:
    retrieval_results = []
    has_calculated_field = False
    has_metric = False

    for table_schema in construct_db_schemas:
        if table_schema["type"] == "TABLE":
<<<<<<< HEAD
            retrieval_results.append(
                {
                    "table_name": table_schema["name"],
                    "table_ddl": build_table_ddl(
                        table_schema,
                    ),
                }
            )
=======
            ddl, _has_calculated_field = build_table_ddl(table_schema)
            retrieval_results.append(ddl)
            has_calculated_field = has_calculated_field or _has_calculated_field
>>>>>>> 1f7d4fd0

    for document in dbschema_retrieval:
        content = ast.literal_eval(document.content)

        if content["type"] == "METRIC":
<<<<<<< HEAD
            retrieval_results.append(
                {
                    "table_name": content["name"],
                    "table_ddl": _build_metric_ddl(content),
                }
            )
=======
            retrieval_results.append(_build_metric_ddl(content))
            has_metric = True
>>>>>>> 1f7d4fd0
        elif content["type"] == "VIEW":
            retrieval_results.append(
                {
                    "table_name": content["name"],
                    "table_ddl": _build_view_ddl(content),
                }
            )

    table_ddls = [
        retrieval_result["table_ddl"] for retrieval_result in retrieval_results
    ]
    _token_count = len(encoding.encode(" ".join(table_ddls)))
    if _token_count > 100_000 or not allow_using_db_schemas_without_pruning:
        return {
            "db_schemas": [],
            "tokens": _token_count,
            "has_calculated_field": has_calculated_field,
            "has_metric": has_metric,
        }

    return {
        "db_schemas": retrieval_results,
        "tokens": _token_count,
        "has_calculated_field": has_calculated_field,
        "has_metric": has_metric,
    }


@observe(capture_input=False)
def prompt(
    query: str,
    construct_db_schemas: list[dict],
    prompt_builder: PromptBuilder,
    check_using_db_schemas_without_pruning: dict,
    history: Optional[AskHistory] = None,
) -> dict:
    if not check_using_db_schemas_without_pruning["db_schemas"]:
        logger.info(
            "db_schemas token count is greater than 100,000, so we will prune columns"
        )
        db_schemas = [
            build_table_ddl(construct_db_schema)[0]
            for construct_db_schema in construct_db_schemas
        ]

        if history:
            previous_query_summaries = [
                step.summary for step in history.steps if step.summary
            ]
        else:
            previous_query_summaries = []

        query = "\n".join(previous_query_summaries) + "\n" + query
        return prompt_builder.run(question=query, db_schemas=db_schemas)
    else:
        return {}


@observe(as_type="generation", capture_input=False)
async def filter_columns_in_tables(
    prompt: dict, table_columns_selection_generator: Any
) -> dict:
    if prompt:
        return await table_columns_selection_generator(prompt=prompt.get("prompt"))
    else:
        return {}


@observe()
def construct_retrieval_results(
    check_using_db_schemas_without_pruning: dict,
    filter_columns_in_tables: dict,
    construct_db_schemas: list[dict],
    dbschema_retrieval: list[Document],
<<<<<<< HEAD
) -> list[dict]:
=======
) -> dict[str, Any]:
>>>>>>> 1f7d4fd0
    if filter_columns_in_tables:
        columns_and_tables_needed = orjson.loads(
            filter_columns_in_tables["replies"][0]
        )["results"]

        # we need to change the below code to match the new schema of structured output
        # the objective of this loop is to change the structure of JSON to match the needed format
        reformated_json = {}
        for table in columns_and_tables_needed:
            reformated_json[table["table_name"]] = table["table_contents"]
        columns_and_tables_needed = reformated_json
        tables = set(columns_and_tables_needed.keys())
        retrieval_results = []
        has_calculated_field = False
        has_metric = False

        for table_schema in construct_db_schemas:
            if table_schema["type"] == "TABLE" and table_schema["name"] in tables:
<<<<<<< HEAD
                retrieval_results.append(
                    {
                        "table_name": table_schema["name"],
                        "table_ddl": build_table_ddl(
                            table_schema,
                            columns=set(
                                columns_and_tables_needed[table_schema["name"]][
                                    "columns"
                                ]
                            ),
                            tables=tables,
                        ),
                    }
=======
                ddl, _has_calculated_field = build_table_ddl(
                    table_schema,
                    columns=set(
                        columns_and_tables_needed[table_schema["name"]]["columns"]
                    ),
                    tables=tables,
>>>>>>> 1f7d4fd0
                )
                has_calculated_field = has_calculated_field or _has_calculated_field
                retrieval_results.append(ddl)

        for document in dbschema_retrieval:
            if document.meta["name"] in columns_and_tables_needed:
                content = ast.literal_eval(document.content)

                if content["type"] == "METRIC":
<<<<<<< HEAD
                    retrieval_results.append(
                        {
                            "table_name": content["name"],
                            "table_ddl": _build_metric_ddl(content),
                        }
                    )
                elif content["type"] == "VIEW":
                    retrieval_results.append(
                        {
                            "table_name": content["name"],
                            "table_ddl": _build_view_ddl(content),
                        }
                    )
=======
                    retrieval_results.append(_build_metric_ddl(content))
                    has_metric = True
                elif content["type"] == "VIEW":
                    retrieval_results.append(_build_view_ddl(content))

        return {
            "retrieval_results": retrieval_results,
            "has_calculated_field": has_calculated_field,
            "has_metric": has_metric,
        }
>>>>>>> 1f7d4fd0
    else:
        retrieval_results = check_using_db_schemas_without_pruning["db_schemas"]

        return {
            "retrieval_results": retrieval_results,
            "has_calculated_field": check_using_db_schemas_without_pruning[
                "has_calculated_field"
            ],
            "has_metric": check_using_db_schemas_without_pruning["has_metric"],
        }


## End of Pipeline
class MatchingTableContents(BaseModel):
    chain_of_thought_reasoning: list[str]
    columns: list[str]


class MatchingTable(BaseModel):
    table_name: str
    table_contents: MatchingTableContents
    table_selection_reason: str


class RetrievalResults(BaseModel):
    results: list[MatchingTable]


RETRIEVAL_MODEL_KWARGS = {
    "response_format": {
        "type": "json_schema",
        "json_schema": {
            "name": "retrieval_schema",
            "schema": RetrievalResults.model_json_schema(),
        },
    }
}


class Retrieval(BasicPipeline):
    def __init__(
        self,
        llm_provider: LLMProvider,
        embedder_provider: EmbedderProvider,
        document_store_provider: DocumentStoreProvider,
        table_retrieval_size: Optional[int] = 10,
        table_column_retrieval_size: Optional[int] = 100,
        allow_using_db_schemas_without_pruning: Optional[bool] = False,
        **kwargs,
    ):
        self._components = {
            "embedder": embedder_provider.get_text_embedder(),
            "table_retriever": document_store_provider.get_retriever(
                document_store_provider.get_store(dataset_name="table_descriptions"),
                top_k=table_retrieval_size,
            ),
            "dbschema_retriever": document_store_provider.get_retriever(
                document_store_provider.get_store(),
                top_k=table_column_retrieval_size,
            ),
            "table_columns_selection_generator": llm_provider.get_generator(
                system_prompt=table_columns_selection_system_prompt,
                generation_kwargs=RETRIEVAL_MODEL_KWARGS,
            ),
            "prompt_builder": PromptBuilder(
                template=table_columns_selection_user_prompt_template
            ),
        }

        # for the first time, we need to load the encodings
        _model = llm_provider.get_model()
        if "gpt-4o" in _model or "gpt-4o-mini" in _model:
            _encoding = tiktoken.get_encoding("o200k_base")
        else:
            _encoding = tiktoken.get_encoding("cl100k_base")

        self._configs = {
            "encoding": _encoding,
            "allow_using_db_schemas_without_pruning": allow_using_db_schemas_without_pruning,
        }

        super().__init__(
            AsyncDriver({}, sys.modules[__name__], result_builder=base.DictResult())
        )

    @observe(name="Ask Retrieval")
    async def run(
        self,
        query: str,
        id: Optional[str] = None,
        history: Optional[AskHistory] = None,
    ):
        logger.info("Ask Retrieval pipeline is running...")
        return await self._pipe.execute(
            ["construct_retrieval_results"],
            inputs={
                "query": query,
                "id": id or "",
                "history": history,
                **self._components,
                **self._configs,
            },
        )


if __name__ == "__main__":
    from src.pipelines.common import dry_run_pipeline

    dry_run_pipeline(
        Retrieval,
        "db_schema_retrieval",
        query="this is a test query",
    )<|MERGE_RESOLUTION|>--- conflicted
+++ resolved
@@ -225,36 +225,26 @@
 
     for table_schema in construct_db_schemas:
         if table_schema["type"] == "TABLE":
-<<<<<<< HEAD
+            ddl, _has_calculated_field = build_table_ddl(table_schema)
             retrieval_results.append(
                 {
                     "table_name": table_schema["name"],
-                    "table_ddl": build_table_ddl(
-                        table_schema,
-                    ),
+                    "table_ddl": ddl,
                 }
             )
-=======
-            ddl, _has_calculated_field = build_table_ddl(table_schema)
-            retrieval_results.append(ddl)
             has_calculated_field = has_calculated_field or _has_calculated_field
->>>>>>> 1f7d4fd0
 
     for document in dbschema_retrieval:
         content = ast.literal_eval(document.content)
 
         if content["type"] == "METRIC":
-<<<<<<< HEAD
             retrieval_results.append(
                 {
                     "table_name": content["name"],
                     "table_ddl": _build_metric_ddl(content),
                 }
             )
-=======
-            retrieval_results.append(_build_metric_ddl(content))
             has_metric = True
->>>>>>> 1f7d4fd0
         elif content["type"] == "VIEW":
             retrieval_results.append(
                 {
@@ -329,11 +319,7 @@
     filter_columns_in_tables: dict,
     construct_db_schemas: list[dict],
     dbschema_retrieval: list[Document],
-<<<<<<< HEAD
-) -> list[dict]:
-=======
 ) -> dict[str, Any]:
->>>>>>> 1f7d4fd0
     if filter_columns_in_tables:
         columns_and_tables_needed = orjson.loads(
             filter_columns_in_tables["replies"][0]
@@ -352,44 +338,33 @@
 
         for table_schema in construct_db_schemas:
             if table_schema["type"] == "TABLE" and table_schema["name"] in tables:
-<<<<<<< HEAD
-                retrieval_results.append(
-                    {
-                        "table_name": table_schema["name"],
-                        "table_ddl": build_table_ddl(
-                            table_schema,
-                            columns=set(
-                                columns_and_tables_needed[table_schema["name"]][
-                                    "columns"
-                                ]
-                            ),
-                            tables=tables,
-                        ),
-                    }
-=======
                 ddl, _has_calculated_field = build_table_ddl(
                     table_schema,
                     columns=set(
                         columns_and_tables_needed[table_schema["name"]]["columns"]
                     ),
                     tables=tables,
->>>>>>> 1f7d4fd0
                 )
                 has_calculated_field = has_calculated_field or _has_calculated_field
-                retrieval_results.append(ddl)
+                retrieval_results.append(
+                    {
+                        "table_name": table_schema["name"],
+                        "table_ddl": ddl,
+                    }
+                )
 
         for document in dbschema_retrieval:
             if document.meta["name"] in columns_and_tables_needed:
                 content = ast.literal_eval(document.content)
 
                 if content["type"] == "METRIC":
-<<<<<<< HEAD
                     retrieval_results.append(
                         {
                             "table_name": content["name"],
                             "table_ddl": _build_metric_ddl(content),
                         }
                     )
+                    has_metric = True
                 elif content["type"] == "VIEW":
                     retrieval_results.append(
                         {
@@ -397,18 +372,12 @@
                             "table_ddl": _build_view_ddl(content),
                         }
                     )
-=======
-                    retrieval_results.append(_build_metric_ddl(content))
-                    has_metric = True
-                elif content["type"] == "VIEW":
-                    retrieval_results.append(_build_view_ddl(content))
 
         return {
             "retrieval_results": retrieval_results,
             "has_calculated_field": has_calculated_field,
             "has_metric": has_metric,
         }
->>>>>>> 1f7d4fd0
     else:
         retrieval_results = check_using_db_schemas_without_pruning["db_schemas"]
 
