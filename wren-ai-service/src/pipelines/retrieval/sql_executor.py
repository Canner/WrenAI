--- conflicted
+++ resolved
@@ -51,13 +51,7 @@
     project_id: str | None = None,
     limit: int = 500,
 ) -> dict:
-<<<<<<< HEAD
-    logger.debug(f"Executing SQL: {sql}")
-
     return await data_fetcher.run(sql=sql, project_id=project_id, limit=limit)
-=======
-    return await data_fetcher.run(sql=sql, project_id=project_id)
->>>>>>> 06a5ccf0
 
 
 ## End of Pipeline
