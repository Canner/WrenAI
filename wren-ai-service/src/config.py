--- conflicted
+++ resolved
@@ -47,12 +47,6 @@
     langfuse_enable: bool = Field(default=True)
 
     # debug config
-<<<<<<< HEAD
-=======
-    enable_timer: bool = Field(
-        default=False
-    )  # TODO: deprecated, will be removed in the future
->>>>>>> a9909fe3
     logging_level: str = Field(default="INFO")
     development: bool = Field(default=False)
 
