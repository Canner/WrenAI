import logging
from dataclasses import asdict, dataclass

import toml

from src.config import Settings
from src.core.pipeline import PipelineComponent
from src.core.provider import EmbedderProvider, LLMProvider
from src.pipelines import generation, indexing, retrieval
from src.utils import fetch_wren_ai_docs
from src.web.v1 import services

logger = logging.getLogger("wren-ai-service")


@dataclass
class ServiceContainer:
    ask_service: services.AskService
    question_recommendation: services.QuestionRecommendation
    relationship_recommendation: services.RelationshipRecommendation
    semantics_description: services.SemanticsDescription
    semantics_preparation_service: services.SemanticsPreparationService
    chart_service: services.ChartService
    chart_adjustment_service: services.ChartAdjustmentService
    sql_answer_service: services.SqlAnswerService
    sql_pairs_service: services.SqlPairsService
    sql_question_service: services.SqlQuestionService
    instructions_service: services.InstructionsService
    sql_correction_service: services.SqlCorrectionService


@dataclass
class ServiceMetadata:
    pipes_metadata: dict
    service_version: str


def create_service_container(
    pipe_components: dict[str, PipelineComponent],
    settings: Settings,
) -> ServiceContainer:
    query_cache = {
        "maxsize": settings.query_cache_maxsize,
        "ttl": settings.query_cache_ttl,
    }
    wren_ai_docs = fetch_wren_ai_docs(settings.doc_endpoint, settings.is_oss)
    if not wren_ai_docs:
        logger.warning("Failed to fetch Wren AI docs or response was empty.")

    return ServiceContainer(
        semantics_description=services.SemanticsDescription(
            pipelines={
                "semantics_description": generation.SemanticsDescription(
                    **pipe_components["semantics_description"],
                )
            },
            **query_cache,
        ),
        semantics_preparation_service=services.SemanticsPreparationService(
            pipelines={
                "db_schema": indexing.DBSchema(
                    **pipe_components["db_schema_indexing"],
                    column_batch_size=settings.column_indexing_batch_size,
                ),
                "historical_question": indexing.HistoricalQuestion(
                    **pipe_components["historical_question_indexing"],
                ),
                "table_description": indexing.TableDescription(
                    **pipe_components["table_description_indexing"],
                ),
                "sql_pairs": indexing.SqlPairs(
                    **pipe_components["sql_pairs_indexing"],
                    sql_pairs_path=settings.sql_pairs_path,
                ),
                "instructions": indexing.Instructions(
                    **pipe_components["instructions_indexing"],
                ),
                "project_meta": indexing.ProjectMeta(
                    **pipe_components["project_meta_indexing"],
                ),
            },
            **query_cache,
        ),
        ask_service=services.AskService(
            pipelines={
                "intent_classification": generation.IntentClassification(
                    **pipe_components["intent_classification"],
                    wren_ai_docs=wren_ai_docs,
                ),
                "misleading_assistance": generation.MisleadingAssistance(
                    **pipe_components["misleading_assistance"],
                ),
                "data_assistance": generation.DataAssistance(
                    **pipe_components["data_assistance"]
                ),
                "user_guide_assistance": generation.UserGuideAssistance(
                    **pipe_components["user_guide_assistance"],
                    wren_ai_docs=wren_ai_docs,
                ),
                "retrieval": retrieval.Retrieval(
                    **pipe_components["db_schema_retrieval"],
                    table_retrieval_size=settings.table_retrieval_size,
                    table_column_retrieval_size=settings.table_column_retrieval_size,
                    allow_using_db_schemas_without_pruning=settings.allow_using_db_schemas_without_pruning,
                ),
                "historical_question": retrieval.HistoricalQuestionRetrieval(
                    **pipe_components["historical_question_retrieval"],
                    historical_question_retrieval_similarity_threshold=settings.historical_question_retrieval_similarity_threshold,
                ),
                "sql_pairs_retrieval": retrieval.SqlPairsRetrieval(
                    **pipe_components["sql_pairs_retrieval"],
                    sql_pairs_similarity_threshold=settings.sql_pairs_similarity_threshold,
                    sql_pairs_retrieval_max_size=settings.sql_pairs_retrieval_max_size,
                ),
                "instructions_retrieval": retrieval.Instructions(
                    **pipe_components["instructions_retrieval"],
                    similarity_threshold=settings.instructions_similarity_threshold,
                    top_k=settings.instructions_top_k,
                ),
                "sql_generation": generation.SQLGeneration(
                    **pipe_components["sql_generation"],
                    engine_timeout=settings.engine_timeout,
                ),
                "sql_generation_reasoning": generation.SQLGenerationReasoning(
                    **pipe_components["sql_generation_reasoning"],
                ),
                "followup_sql_generation_reasoning": generation.FollowUpSQLGenerationReasoning(
                    **pipe_components["followup_sql_generation_reasoning"],
                ),
                "sql_correction": generation.SQLCorrection(
                    **pipe_components["sql_correction"],
                    engine_timeout=settings.engine_timeout,
                ),
                "followup_sql_generation": generation.FollowUpSQLGeneration(
                    **pipe_components["followup_sql_generation"],
                    engine_timeout=settings.engine_timeout,
                ),
                "sql_summary": generation.SQLSummary(
                    **pipe_components["sql_summary"],
                ),
                "sql_regeneration": generation.SQLRegeneration(
                    **pipe_components["sql_regeneration"],
                    engine_timeout=settings.engine_timeout,
                ),
                "sql_functions_retrieval": retrieval.SqlFunctions(
                    **pipe_components["sql_functions_retrieval"],
                    engine_timeout=settings.engine_timeout,
                ),
            },
            allow_intent_classification=settings.allow_intent_classification,
            allow_sql_generation_reasoning=settings.allow_sql_generation_reasoning,
            max_histories=settings.max_histories,
            **query_cache,
        ),
        chart_service=services.ChartService(
            pipelines={
                "sql_executor": retrieval.SQLExecutor(
                    **pipe_components["sql_executor"],
                    engine_timeout=settings.engine_timeout,
                ),
                "chart_generation": generation.ChartGeneration(
                    **pipe_components["chart_generation"],
                ),
            },
            **query_cache,
        ),
        chart_adjustment_service=services.ChartAdjustmentService(
            pipelines={
                "sql_executor": retrieval.SQLExecutor(
                    **pipe_components["sql_executor"],
                    engine_timeout=settings.engine_timeout,
                ),
                "chart_adjustment": generation.ChartAdjustment(
                    **pipe_components["chart_adjustment"],
                ),
            },
            **query_cache,
        ),
        sql_answer_service=services.SqlAnswerService(
            pipelines={
                "preprocess_sql_data": retrieval.PreprocessSqlData(
                    **pipe_components["preprocess_sql_data"],
                ),
                "sql_answer": generation.SQLAnswer(
                    **pipe_components["sql_answer"],
                    engine_timeout=settings.engine_timeout,
                ),
            },
            **query_cache,
        ),
<<<<<<< HEAD
        ask_details_service=services.AskDetailsService(
            pipelines={
                "sql_breakdown": generation.SQLBreakdown(
                    **pipe_components["sql_breakdown"],
=======
        sql_expansion_service=services.SqlExpansionService(
            pipelines={
                "retrieval": retrieval.Retrieval(
                    **pipe_components["db_schema_retrieval"],
                    table_retrieval_size=settings.table_retrieval_size,
                    table_column_retrieval_size=settings.table_column_retrieval_size,
                    allow_using_db_schemas_without_pruning=settings.allow_using_db_schemas_without_pruning,
                ),
                "sql_expansion": generation.SQLExpansion(
                    **pipe_components["sql_expansion"],
                    engine_timeout=settings.engine_timeout,
                ),
                "sql_correction": generation.SQLCorrection(
                    **pipe_components["sql_correction"],
>>>>>>> 4ece669b
                    engine_timeout=settings.engine_timeout,
                ),
                "sql_summary": generation.SQLSummary(
                    **pipe_components["sql_summary"],
                ),
            },
            **query_cache,
        ),
        relationship_recommendation=services.RelationshipRecommendation(
            pipelines={
                "relationship_recommendation": generation.RelationshipRecommendation(
                    **pipe_components["relationship_recommendation"],
                    engine_timeout=settings.engine_timeout,
                )
            },
            **query_cache,
        ),
        question_recommendation=services.QuestionRecommendation(
            pipelines={
                "question_recommendation": generation.QuestionRecommendation(
                    **pipe_components["question_recommendation"],
                ),
                "retrieval": retrieval.Retrieval(
                    **pipe_components["question_recommendation_db_schema_retrieval"],
                    table_retrieval_size=settings.table_retrieval_size,
                    table_column_retrieval_size=settings.table_column_retrieval_size,
                    allow_using_db_schemas_without_pruning=settings.allow_using_db_schemas_without_pruning,
                ),
                "sql_generation": generation.SQLGeneration(
                    **pipe_components["question_recommendation_sql_generation"],
                    engine_timeout=settings.engine_timeout,
                ),
                "sql_generation_reasoning": generation.SQLGenerationReasoning(
                    **pipe_components["sql_generation_reasoning"],
                ),
                "sql_pairs_retrieval": retrieval.SqlPairsRetrieval(
                    **pipe_components["sql_pairs_retrieval"],
                    sql_pairs_similarity_threshold=settings.sql_pairs_similarity_threshold,
                    sql_pairs_retrieval_max_size=settings.sql_pairs_retrieval_max_size,
                ),
                "instructions_retrieval": retrieval.Instructions(
                    **pipe_components["instructions_retrieval"],
                    similarity_threshold=settings.instructions_similarity_threshold,
                    top_k=settings.instructions_top_k,
                ),
            },
            **query_cache,
        ),
        sql_pairs_service=services.SqlPairsService(
            pipelines={
                "sql_pairs": indexing.SqlPairs(
                    **pipe_components["sql_pairs_indexing"],
                    sql_pairs_path=settings.sql_pairs_path,
                )
            },
            **query_cache,
        ),
        sql_question_service=services.SqlQuestionService(
            pipelines={
                "sql_question_generation": generation.SQLQuestion(
                    **pipe_components["sql_question_generation"],
                )
            },
            **query_cache,
        ),
        instructions_service=services.InstructionsService(
            pipelines={
                "instructions_indexing": indexing.Instructions(
                    **pipe_components["instructions_indexing"],
                )
            },
            **query_cache,
        ),
        sql_correction_service=services.SqlCorrectionService(
            pipelines={
                "sql_correction": generation.SQLCorrection(
                    **pipe_components["sql_correction"],
                    engine_timeout=settings.engine_timeout,
                ),
            },
            **query_cache,
        ),
    )


# Create a dependency that will be used to access the ServiceContainer
def get_service_container():
    from src.__main__ import app

    return app.state.service_container


def create_service_metadata(
    pipe_components: dict[str, PipelineComponent],
    pyproject_path: str = "pyproject.toml",
) -> ServiceMetadata:
    """
    This service metadata is used for logging purposes and will be sent to Langfuse.
    """

    def _get_version_from_pyproject() -> str:
        with open(pyproject_path, "r") as f:
            pyproject = toml.load(f)
            return pyproject["tool"]["poetry"]["version"]

    def _convert_pipe_metadata(
        llm_provider: LLMProvider,
        embedder_provider: EmbedderProvider,
        **_,
    ) -> dict:
        llm_metadata = (
            {
                "llm_model": llm_provider.get_model(),
                "llm_model_kwargs": llm_provider.get_model_kwargs(),
            }
            if llm_provider
            else {}
        )

        embedding_metadata = (
            {
                "embedding_model": embedder_provider.get_model(),
            }
            if embedder_provider
            else {}
        )
        return {**llm_metadata, **embedding_metadata}

    pipes_metadata = {
        pipe_name: _convert_pipe_metadata(**asdict(component))
        for pipe_name, component in pipe_components.items()
    }

    service_version = _get_version_from_pyproject()

    logger.info(f"Service version: {service_version}")

    return ServiceMetadata(pipes_metadata, service_version)


# Create a dependency that will be used to access the ServiceMetadata
def get_service_metadata():
    from src.__main__ import app

    return app.state.service_metadata<|MERGE_RESOLUTION|>--- conflicted
+++ resolved
@@ -188,35 +188,6 @@
             },
             **query_cache,
         ),
-<<<<<<< HEAD
-        ask_details_service=services.AskDetailsService(
-            pipelines={
-                "sql_breakdown": generation.SQLBreakdown(
-                    **pipe_components["sql_breakdown"],
-=======
-        sql_expansion_service=services.SqlExpansionService(
-            pipelines={
-                "retrieval": retrieval.Retrieval(
-                    **pipe_components["db_schema_retrieval"],
-                    table_retrieval_size=settings.table_retrieval_size,
-                    table_column_retrieval_size=settings.table_column_retrieval_size,
-                    allow_using_db_schemas_without_pruning=settings.allow_using_db_schemas_without_pruning,
-                ),
-                "sql_expansion": generation.SQLExpansion(
-                    **pipe_components["sql_expansion"],
-                    engine_timeout=settings.engine_timeout,
-                ),
-                "sql_correction": generation.SQLCorrection(
-                    **pipe_components["sql_correction"],
->>>>>>> 4ece669b
-                    engine_timeout=settings.engine_timeout,
-                ),
-                "sql_summary": generation.SQLSummary(
-                    **pipe_components["sql_summary"],
-                ),
-            },
-            **query_cache,
-        ),
         relationship_recommendation=services.RelationshipRecommendation(
             pipelines={
                 "relationship_recommendation": generation.RelationshipRecommendation(
