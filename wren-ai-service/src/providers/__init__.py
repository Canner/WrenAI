--- conflicted
+++ resolved
@@ -317,21 +317,24 @@
 
 
 class Wrapper(Mapping):
-<<<<<<< HEAD
-    # DEPRECATED: use generate_components instead
-    def __init__(self):
-        from src.utils import load_env_vars
-
-        load_env_vars()
-=======
     def __init__(
         self,
-        llm_provider: LLMProvider,
-        embedder_provider: EmbedderProvider,
-        document_store_provider: DocumentStoreProvider,
-        engine: Engine,
+        force_deploy: bool = False,
     ):
->>>>>>> 89e4b227
+        from src.utils import load_env_vars
+
+        load_env_vars()
+
+        (
+            llm_provider,
+            embedder_provider,
+            document_store_provider,
+            engine,
+        ) = init_providers(EngineConfig(provider=os.getenv("ENGINE", "wren_ui")))
+
+        if force_deploy:
+            reset_document_store(document_store_provider)
+
         self.value = PipelineComponent(
             llm_provider, embedder_provider, document_store_provider, engine
         )
@@ -349,8 +352,19 @@
         return len(self.value)
 
 
-<<<<<<< HEAD
-def generate_components(configs: list[dict]) -> dict[str, PipelineComponent]:
+def reset_document_store(document_store_provider: DocumentStoreProvider):
+    document_store_provider.get_store(recreate_index=True)
+    document_store_provider.get_store(
+        dataset_name="table_descriptions", recreate_index=True
+    )
+    document_store_provider.get_store(
+        dataset_name="view_questions", recreate_index=True
+    )
+
+
+def generate_components(
+    configs: list[dict], force_deploy: bool = False
+) -> dict[str, PipelineComponent]:
     """
     Generate pipeline components from configuration.
 
@@ -359,7 +373,8 @@
     format and then instantiated into actual provider objects.
 
     Args:
-    configs (list[dict]): A list of configuration dictionaries.
+        configs (list[dict]): A list of configuration dictionaries.
+        force_deploy (Optional[bool]): Whether to force the reset of the document store.
 
     Returns:
         dict: A dictionary of pipeline components.
@@ -377,34 +392,6 @@
         }
 
     """
-=======
-def reset_document_store(document_store_provider: DocumentStoreProvider):
-    document_store_provider.get_store(recreate_index=True)
-    document_store_provider.get_store(
-        dataset_name="table_descriptions", recreate_index=True
-    )
-    document_store_provider.get_store(
-        dataset_name="view_questions", recreate_index=True
-    )
-
-
-def generate_components(force_deploy: bool = False) -> dict[str, PipelineComponent]:
-    raw = load_config()
-    if not raw:
-        (
-            llm_provider,
-            embedder_provider,
-            document_store_provider,
-            engine,
-        ) = init_providers(EngineConfig(provider=os.getenv("ENGINE", "wren_ui")))
-
-        if force_deploy:
-            reset_document_store(document_store_provider)
-
-        # if no config, initialize the providers from the environment variables
-        return Wrapper(llm_provider, embedder_provider, document_store_provider, engine)
->>>>>>> 89e4b227
-
     loader.import_mods()
 
     # DEPRECATED: remove this fallback in the future
@@ -416,12 +403,12 @@
         to update your configuration to ensure future compatibility and take advantage of new features.
         """
         logger.warning(message)
-        return Wrapper()
+        return Wrapper(force_deploy=force_deploy)
 
     config = transform(configs)
 
     if force_deploy:
-        reset_document_store(provider_factory(providers["document_store"]))
+        reset_document_store(provider_factory(config.providers["document_store"]))
 
     instantiated_providers = {
         type: {
