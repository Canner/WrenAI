--- conflicted
+++ resolved
@@ -13,44 +13,14 @@
 
 
 # POST /v1/chart-adjustments
-<<<<<<< HEAD
-class ChartAdjustmentRequest(BaseModel):
-    _query_id: str | None = None
-=======
-class ChartAdjustmentOption(BaseModel):
-    chart_type: Literal[
-        "bar", "grouped_bar", "line", "pie", "stacked_bar", "area", "multi_line"
-    ]
-    x_axis: Optional[str] = None
-    y_axis: Optional[str] = None
-    x_offset: Optional[str] = None
-    color: Optional[str] = None
-    theta: Optional[str] = None
-
-
 class ChartAdjustmentRequest(BaseRequest):
->>>>>>> d63623c1
     query: str
     sql: str
     adjustment_command: str
     data: Optional[Dict[str, Any]] = None
     image_url: Optional[str] = None
     chart_schema: dict
-<<<<<<< HEAD
-    project_id: Optional[str] = None
-    thread_id: Optional[str] = None
-    configurations: Configuration = Configuration()
     remove_data_from_chart_schema: bool = True
-
-    @property
-    def query_id(self) -> str:
-        return self._query_id
-
-    @query_id.setter
-    def query_id(self, query_id: str):
-        self._query_id = query_id
-=======
->>>>>>> d63623c1
 
 
 class ChartAdjustmentResponse(BaseModel):
