import asyncio
import logging
from typing import Dict, Literal, Optional

from cachetools import TTLCache
from langfuse.decorators import observe
from pydantic import BaseModel, Field

from src.core.pipeline import BasicPipeline
from src.utils import trace_metadata
from src.web.v1.services import Configuration, SSEEvent

logger = logging.getLogger("wren-ai-service")


# POST /v1/sql-answers
class SqlAnswerRequest(BaseModel):
    _query_id: str | None = None
    query: str
    sql: str
    sql_data: Dict
    project_id: Optional[str] = None
    thread_id: Optional[str] = None
<<<<<<< HEAD
    configurations: Configuration = Field(default_factory=Configuration)
=======
    configurations: Configuration = Configuration()
>>>>>>> 984f6082

    @property
    def query_id(self) -> str:
        return self._query_id

    @query_id.setter
    def query_id(self, query_id: str):
        self._query_id = query_id


class SqlAnswerResponse(BaseModel):
    query_id: str


# GET /v1/sql-answers/{query_id}
class SqlAnswerResultRequest(BaseModel):
    query_id: str


class SqlAnswerResultResponse(BaseModel):
    class SqlAnswerError(BaseModel):
        code: Literal["OTHERS"]
        message: str

    status: Literal["preprocessing", "succeeded", "failed"]
    num_rows_used_in_llm: Optional[int] = None
    error: Optional[SqlAnswerError] = None
    trace_id: Optional[str] = None


class SqlAnswerService:
    def __init__(
        self,
        pipelines: Dict[str, BasicPipeline],
        maxsize: int = 1_000_000,
        ttl: int = 120,
    ):
        self._pipelines = pipelines
        self._sql_answer_results: Dict[str, SqlAnswerResultResponse] = TTLCache(
            maxsize=maxsize, ttl=ttl
        )

    @observe(name="SQL Answer")
    @trace_metadata
    async def sql_answer(
        self,
        sql_answer_request: SqlAnswerRequest,
        **kwargs,
    ):
        trace_id = kwargs.get("trace_id")
        results = {
            "sql_answer_result": {},
            "metadata": {
                "error": {
                    "type": "",
                    "message": "",
                }
            },
        }

        try:
            query_id = sql_answer_request.query_id

            self._sql_answer_results[query_id] = SqlAnswerResultResponse(
                status="preprocessing",
                trace_id=trace_id,
            )

            preprocessed_sql_data = self._pipelines["preprocess_sql_data"].run(
                sql_data=sql_answer_request.sql_data,
            )["preprocess"]

            if preprocessed_sql_data.get("num_rows_used_in_llm") == 0:
                results["metadata"]["error_type"] = "NO_DATA"
                results["metadata"]["error_message"] = "No data to answer"

            self._sql_answer_results[query_id] = SqlAnswerResultResponse(
                status="succeeded",
                num_rows_used_in_llm=preprocessed_sql_data.get("num_rows_used_in_llm"),
                trace_id=trace_id,
            )

            asyncio.create_task(
                self._pipelines["sql_answer"].run(
                    query=sql_answer_request.query,
                    sql=sql_answer_request.sql,
                    sql_data=preprocessed_sql_data.get("sql_data", {}),
                    language=sql_answer_request.configurations.language,
                    query_id=query_id,
                )
            )

            return results
        except Exception as e:
            logger.exception(f"sql answer pipeline - OTHERS: {e}")

            self._sql_answer_results[
                sql_answer_request.query_id
            ] = SqlAnswerResultResponse(
                status="failed",
                error=SqlAnswerResultResponse.SqlAnswerError(
                    code="OTHERS",
                    message=str(e),
                ),
                trace_id=trace_id,
            )

            results["metadata"]["error_type"] = "OTHERS"
            results["metadata"]["error_message"] = str(e)
            return results

    def get_sql_answer_result(
        self,
        sql_answer_result_request: SqlAnswerResultRequest,
    ) -> SqlAnswerResultResponse:
        if (
            result := self._sql_answer_results.get(sql_answer_result_request.query_id)
        ) is None:
            logger.exception(
                f"sql answer pipeline - OTHERS: {sql_answer_result_request.query_id} is not found"
            )
            return SqlAnswerResultResponse(
                status="failed",
                error=SqlAnswerResultResponse.SqlAnswerError(
                    code="OTHERS",
                    message=f"{sql_answer_result_request.query_id} is not found",
                ),
            )

        return result

    async def get_sql_answer_streaming_result(
        self,
        query_id: str,
    ):
        if (
            self._sql_answer_results.get(query_id)
            and self._sql_answer_results.get(query_id).status == "succeeded"
        ):
            async for chunk in self._pipelines["sql_answer"].get_streaming_results(
                query_id
            ):
                event = SSEEvent(
                    data=SSEEvent.SSEEventMessage(message=chunk),
                )
                yield event.serialize()<|MERGE_RESOLUTION|>--- conflicted
+++ resolved
@@ -4,7 +4,7 @@
 
 from cachetools import TTLCache
 from langfuse.decorators import observe
-from pydantic import BaseModel, Field
+from pydantic import BaseModel
 
 from src.core.pipeline import BasicPipeline
 from src.utils import trace_metadata
@@ -21,11 +21,7 @@
     sql_data: Dict
     project_id: Optional[str] = None
     thread_id: Optional[str] = None
-<<<<<<< HEAD
-    configurations: Configuration = Field(default_factory=Configuration)
-=======
     configurations: Configuration = Configuration()
->>>>>>> 984f6082
 
     @property
     def query_id(self) -> str:
