import asyncio
import logging
from typing import Dict, List, Literal, Optional

from cachetools import TTLCache
from langfuse.decorators import observe
from pydantic import AliasChoices, BaseModel, Field

from src.core.pipeline import BasicPipeline
from src.utils import trace_metadata
from src.web.v1.services import BaseRequest, SSEEvent

logger = logging.getLogger("wren-ai-service")


class AskHistory(BaseModel):
    sql: str
    question: str


# POST /v1/asks
class AskRequest(BaseRequest):
    query: str
    # don't recommend to use id as a field name, but it's used in the older version of API spec
    # so we need to support as a choice, and will remove it in the future
    mdl_hash: Optional[str] = Field(validation_alias=AliasChoices("mdl_hash", "id"))
<<<<<<< HEAD
    histories: list[AskHistory] = Field(default_factory=list)
    ignore_sql_generation_reasoning: bool = False
    enable_column_pruning: bool = False
=======
    histories: Optional[list[AskHistory]] = Field(default_factory=list)
    ignore_sql_generation_reasoning: bool = False
    enable_column_pruning: bool = False
    use_dry_plan: bool = False
    allow_dry_plan_fallback: bool = True
>>>>>>> 34031ae9


class AskResponse(BaseModel):
    query_id: str


# PATCH /v1/asks/{query_id}
class StopAskRequest(BaseRequest):
    status: Literal["stopped"]


class StopAskResponse(BaseModel):
    query_id: str


# GET /v1/asks/{query_id}/result
class AskResult(BaseModel):
    sql: str
    type: Literal["llm", "view"] = "llm"
    viewId: Optional[str] = None


class AskError(BaseModel):
    code: Literal["NO_RELEVANT_DATA", "NO_RELEVANT_SQL", "OTHERS"]
    message: str


class AskResultRequest(BaseModel):
    query_id: str


class _AskResultResponse(BaseModel):
    status: Literal[
        "understanding",
        "searching",
        "planning",
        "generating",
        "correcting",
        "finished",
        "failed",
        "stopped",
    ]
    rephrased_question: Optional[str] = None
    intent_reasoning: Optional[str] = None
    sql_generation_reasoning: Optional[str] = None
    type: Optional[Literal["GENERAL", "TEXT_TO_SQL"]] = None
    retrieved_tables: Optional[List[str]] = None
    response: Optional[List[AskResult]] = None
    invalid_sql: Optional[str] = None
    error: Optional[AskError] = None
    trace_id: Optional[str] = None
    is_followup: bool = False
    general_type: Optional[
        Literal["MISLEADING_QUERY", "DATA_ASSISTANCE", "USER_GUIDE"]
    ] = None


class AskResultResponse(_AskResultResponse):
    is_followup: bool = Field(False, exclude=True)
    general_type: Optional[
        Literal["MISLEADING_QUERY", "DATA_ASSISTANCE", "USER_GUIDE"]
    ] = Field(None, exclude=True)


# POST /v1/ask-feedbacks
class AskFeedbackRequest(BaseRequest):
    question: str
    tables: List[str]
    sql_generation_reasoning: str
    sql: str


class AskFeedbackResponse(BaseModel):
    query_id: str


# PATCH /v1/ask-feedbacks/{query_id}
class StopAskFeedbackRequest(BaseRequest):
    status: Literal["stopped"]


class StopAskFeedbackResponse(BaseModel):
    query_id: str


# GET /v1/ask-feedbacks/{query_id}
class AskFeedbackResultRequest(BaseModel):
    query_id: str


class AskFeedbackResultResponse(BaseModel):
    status: Literal[
        "searching",
        "generating",
        "correcting",
        "finished",
        "failed",
        "stopped",
    ]
    invalid_sql: Optional[str] = None
    error: Optional[AskError] = None
    response: Optional[List[AskResult]] = None
    trace_id: Optional[str] = None


class AskService:
    def __init__(
        self,
        pipelines: Dict[str, BasicPipeline],
        allow_intent_classification: bool = True,
        allow_sql_generation_reasoning: bool = True,
        allow_sql_functions_retrieval: bool = True,
        enable_column_pruning: bool = False,
        max_sql_correction_retries: int = 3,
        max_histories: int = 5,
        maxsize: int = 1_000_000,
        ttl: int = 120,
    ):
        self._pipelines = pipelines
        self._ask_results: Dict[str, AskResultResponse] = TTLCache(
            maxsize=maxsize, ttl=ttl
        )
        self._ask_feedback_results: Dict[str, AskFeedbackResultResponse] = TTLCache(
            maxsize=maxsize, ttl=ttl
        )
        self._allow_sql_generation_reasoning = allow_sql_generation_reasoning
        self._allow_sql_functions_retrieval = allow_sql_functions_retrieval
        self._allow_intent_classification = allow_intent_classification
        self._enable_column_pruning = enable_column_pruning
        self._max_histories = max_histories
        self._max_sql_correction_retries = max_sql_correction_retries

    def _is_stopped(self, query_id: str, container: dict):
        if (
            result := container.get(query_id)
        ) is not None and result.status == "stopped":
            return True

        return False

    @observe(name="Ask Question")
    @trace_metadata
    async def ask(
        self,
        ask_request: AskRequest,
        **kwargs,
    ):
        trace_id = kwargs.get("trace_id")
        results = {
            "ask_result": {},
            "metadata": {
                "type": "",
                "error_type": "",
                "error_message": "",
                "request_from": ask_request.request_from,
            },
        }

        query_id = ask_request.query_id
        histories = ask_request.histories[: self._max_histories][
            ::-1
        ]  # reverse the order of histories
        rephrased_question = None
        intent_reasoning = None
        sql_generation_reasoning = None
        sql_samples = []
        instructions = []
        api_results = []
        table_names = []
        error_message = None
        invalid_sql = None
        allow_sql_generation_reasoning = (
            self._allow_sql_generation_reasoning
            and not ask_request.ignore_sql_generation_reasoning
        )
        enable_column_pruning = (
            self._enable_column_pruning or ask_request.enable_column_pruning
        )
        allow_sql_functions_retrieval = self._allow_sql_functions_retrieval
        max_sql_correction_retries = self._max_sql_correction_retries
        current_sql_correction_retries = 0
        use_dry_plan = ask_request.use_dry_plan
        allow_dry_plan_fallback = ask_request.allow_dry_plan_fallback

        try:
            user_query = ask_request.query

            # ask status can be understanding, searching, generating, finished, failed, stopped
            # we will need to handle business logic for each status
            if not self._is_stopped(query_id, self._ask_results):
                self._ask_results[query_id] = AskResultResponse(
                    status="understanding",
                    trace_id=trace_id,
                    is_followup=True if histories else False,
                )

                historical_question = await self._pipelines["historical_question"].run(
                    query=user_query,
                    project_id=ask_request.project_id,
                )

                # we only return top 1 result
                historical_question_result = historical_question.get(
                    "formatted_output", {}
                ).get("documents", [])[:1]

                if historical_question_result:
                    api_results = [
                        AskResult(
                            **{
                                "sql": result.get("statement"),
                                "type": "view" if result.get("viewId") else "llm",
                                "viewId": result.get("viewId"),
                            }
                        )
                        for result in historical_question_result
                    ]
                    sql_generation_reasoning = ""
                else:
                    # Run both pipeline operations concurrently
                    sql_samples_task, instructions_task = await asyncio.gather(
                        self._pipelines["sql_pairs_retrieval"].run(
                            query=user_query,
                            project_id=ask_request.project_id,
                        ),
                        self._pipelines["instructions_retrieval"].run(
                            query=user_query,
                            project_id=ask_request.project_id,
                        ),
                    )

                    # Extract results from completed tasks
                    sql_samples = sql_samples_task["formatted_output"].get(
                        "documents", []
                    )
                    instructions = instructions_task["formatted_output"].get(
                        "documents", []
                    )

                    if self._allow_intent_classification:
                        intent_classification_result = (
                            await self._pipelines["intent_classification"].run(
                                query=user_query,
                                histories=histories,
                                sql_samples=sql_samples,
                                instructions=instructions,
                                project_id=ask_request.project_id,
                                configuration=ask_request.configurations,
                            )
                        ).get("post_process", {})
                        intent = intent_classification_result.get("intent")
                        rephrased_question = intent_classification_result.get(
                            "rephrased_question"
                        )
                        intent_reasoning = intent_classification_result.get("reasoning")

                        if rephrased_question:
                            user_query = rephrased_question

                        if intent == "MISLEADING_QUERY":
                            asyncio.create_task(
                                self._pipelines["misleading_assistance"].run(
                                    query=user_query,
                                    histories=histories,
                                    db_schemas=intent_classification_result.get(
                                        "db_schemas"
                                    ),
                                    language=ask_request.configurations.language,
                                    query_id=ask_request.query_id,
                                )
                            )

                            self._ask_results[query_id] = AskResultResponse(
                                status="finished",
                                type="GENERAL",
                                rephrased_question=rephrased_question,
                                intent_reasoning=intent_reasoning,
                                trace_id=trace_id,
                                is_followup=True if histories else False,
                                general_type="MISLEADING_QUERY",
                            )
                            results["metadata"]["type"] = "MISLEADING_QUERY"
                            return results
                        elif intent == "GENERAL":
                            asyncio.create_task(
                                self._pipelines["data_assistance"].run(
                                    query=user_query,
                                    histories=histories,
                                    db_schemas=intent_classification_result.get(
                                        "db_schemas"
                                    ),
                                    language=ask_request.configurations.language,
                                    query_id=ask_request.query_id,
                                )
                            )

                            self._ask_results[query_id] = AskResultResponse(
                                status="finished",
                                type="GENERAL",
                                rephrased_question=rephrased_question,
                                intent_reasoning=intent_reasoning,
                                trace_id=trace_id,
                                is_followup=True if histories else False,
                                general_type="DATA_ASSISTANCE",
                            )
                            results["metadata"]["type"] = "GENERAL"
                            return results
                        elif intent == "USER_GUIDE":
                            asyncio.create_task(
                                self._pipelines["user_guide_assistance"].run(
                                    query=user_query,
                                    language=ask_request.configurations.language,
                                    query_id=ask_request.query_id,
                                )
                            )

                            self._ask_results[query_id] = AskResultResponse(
                                status="finished",
                                type="GENERAL",
                                rephrased_question=rephrased_question,
                                intent_reasoning=intent_reasoning,
                                trace_id=trace_id,
                                is_followup=True if histories else False,
                                general_type="USER_GUIDE",
                            )
                            results["metadata"]["type"] = "GENERAL"
                            return results
                        else:
                            self._ask_results[query_id] = AskResultResponse(
                                status="understanding",
                                type="TEXT_TO_SQL",
                                rephrased_question=rephrased_question,
                                intent_reasoning=intent_reasoning,
                                trace_id=trace_id,
                                is_followup=True if histories else False,
                            )
            if not self._is_stopped(query_id, self._ask_results) and not api_results:
                self._ask_results[query_id] = AskResultResponse(
                    status="searching",
                    type="TEXT_TO_SQL",
                    rephrased_question=rephrased_question,
                    intent_reasoning=intent_reasoning,
                    trace_id=trace_id,
                    is_followup=True if histories else False,
                )

                retrieval_result = await self._pipelines["db_schema_retrieval"].run(
                    query=user_query,
                    histories=histories,
                    project_id=ask_request.project_id,
                    enable_column_pruning=enable_column_pruning,
                )
                _retrieval_result = retrieval_result.get(
                    "construct_retrieval_results", {}
                )
                documents = _retrieval_result.get("retrieval_results", [])
                table_names = [document.get("table_name") for document in documents]
                table_ddls = [document.get("table_ddl") for document in documents]

                if not documents:
                    logger.exception(f"ask pipeline - NO_RELEVANT_DATA: {user_query}")
                    if not self._is_stopped(query_id, self._ask_results):
                        self._ask_results[query_id] = AskResultResponse(
                            status="failed",
                            type="TEXT_TO_SQL",
                            error=AskError(
                                code="NO_RELEVANT_DATA",
                                message="No relevant data",
                            ),
                            rephrased_question=rephrased_question,
                            intent_reasoning=intent_reasoning,
                            trace_id=trace_id,
                            is_followup=True if histories else False,
                        )
                    results["metadata"]["error_type"] = "NO_RELEVANT_DATA"
                    results["metadata"]["type"] = "TEXT_TO_SQL"
                    return results

            if (
                not self._is_stopped(query_id, self._ask_results)
                and not api_results
                and allow_sql_generation_reasoning
            ):
                self._ask_results[query_id] = AskResultResponse(
                    status="planning",
                    type="TEXT_TO_SQL",
                    rephrased_question=rephrased_question,
                    intent_reasoning=intent_reasoning,
                    retrieved_tables=table_names,
                    trace_id=trace_id,
                    is_followup=True if histories else False,
                )

                if histories:
                    sql_generation_reasoning = (
                        await self._pipelines["followup_sql_generation_reasoning"].run(
                            query=user_query,
                            contexts=table_ddls,
                            histories=histories,
                            sql_samples=sql_samples,
                            instructions=instructions,
                            configuration=ask_request.configurations,
                            query_id=query_id,
                        )
                    ).get("post_process", {})
                else:
                    sql_generation_reasoning = (
                        await self._pipelines["sql_generation_reasoning"].run(
                            query=user_query,
                            contexts=table_ddls,
                            sql_samples=sql_samples,
                            instructions=instructions,
                            configuration=ask_request.configurations,
                            query_id=query_id,
                        )
                    ).get("post_process", {})

                self._ask_results[query_id] = AskResultResponse(
                    status="planning",
                    type="TEXT_TO_SQL",
                    rephrased_question=rephrased_question,
                    intent_reasoning=intent_reasoning,
                    retrieved_tables=table_names,
                    sql_generation_reasoning=sql_generation_reasoning,
                    trace_id=trace_id,
                    is_followup=True if histories else False,
                )

            if not self._is_stopped(query_id, self._ask_results) and not api_results:
                self._ask_results[query_id] = AskResultResponse(
                    status="generating",
                    type="TEXT_TO_SQL",
                    rephrased_question=rephrased_question,
                    intent_reasoning=intent_reasoning,
                    retrieved_tables=table_names,
                    sql_generation_reasoning=sql_generation_reasoning,
                    trace_id=trace_id,
                    is_followup=True if histories else False,
                )

                if allow_sql_functions_retrieval:
                    sql_functions = await self._pipelines[
                        "sql_functions_retrieval"
                    ].run(
                        project_id=ask_request.project_id,
                    )
                else:
                    sql_functions = []

                has_calculated_field = _retrieval_result.get(
                    "has_calculated_field", False
                )
                has_metric = _retrieval_result.get("has_metric", False)

                if histories:
                    text_to_sql_generation_results = await self._pipelines[
                        "followup_sql_generation"
                    ].run(
                        query=user_query,
                        contexts=table_ddls,
                        sql_generation_reasoning=sql_generation_reasoning,
                        histories=histories,
                        project_id=ask_request.project_id,
                        configuration=ask_request.configurations,
                        sql_samples=sql_samples,
                        instructions=instructions,
                        has_calculated_field=has_calculated_field,
                        has_metric=has_metric,
                        sql_functions=sql_functions,
                        use_dry_plan=use_dry_plan,
                        allow_dry_plan_fallback=allow_dry_plan_fallback,
                    )
                else:
                    text_to_sql_generation_results = await self._pipelines[
                        "sql_generation"
                    ].run(
                        query=user_query,
                        contexts=table_ddls,
                        sql_generation_reasoning=sql_generation_reasoning,
                        project_id=ask_request.project_id,
                        configuration=ask_request.configurations,
                        sql_samples=sql_samples,
                        instructions=instructions,
                        has_calculated_field=has_calculated_field,
                        has_metric=has_metric,
                        sql_functions=sql_functions,
                        use_dry_plan=use_dry_plan,
                        allow_dry_plan_fallback=allow_dry_plan_fallback,
                    )

                if sql_valid_result := text_to_sql_generation_results["post_process"][
                    "valid_generation_result"
                ]:
                    api_results = [
                        AskResult(
                            **{
                                "sql": sql_valid_result.get("sql"),
                                "type": "llm",
                            }
                        )
                    ]
                elif failed_dry_run_result := text_to_sql_generation_results[
                    "post_process"
                ]["invalid_generation_result"]:
                    while current_sql_correction_retries < max_sql_correction_retries:
                        invalid_sql = failed_dry_run_result["sql"]
                        error_message = failed_dry_run_result["error"]

                        if failed_dry_run_result["type"] == "TIME_OUT":
                            break

                        current_sql_correction_retries += 1

                        self._ask_results[query_id] = AskResultResponse(
                            status="correcting",
                            type="TEXT_TO_SQL",
                            rephrased_question=rephrased_question,
                            intent_reasoning=intent_reasoning,
                            retrieved_tables=table_names,
                            sql_generation_reasoning=sql_generation_reasoning,
                            trace_id=trace_id,
                            is_followup=True if histories else False,
                        )
                        sql_correction_results = await self._pipelines[
                            "sql_correction"
                        ].run(
                            contexts=table_ddls,
                            invalid_generation_result=failed_dry_run_result,
                            project_id=ask_request.project_id,
                            use_dry_plan=use_dry_plan,
                            allow_dry_plan_fallback=allow_dry_plan_fallback,
                        )

                        if valid_generation_result := sql_correction_results[
                            "post_process"
                        ]["valid_generation_result"]:
                            api_results = [
                                AskResult(
                                    **{
                                        "sql": valid_generation_result.get("sql"),
                                        "type": "llm",
                                    }
                                )
                            ]
                            break

                        failed_dry_run_result = sql_correction_results["post_process"][
                            "invalid_generation_result"
                        ]

            if api_results:
                if not self._is_stopped(query_id, self._ask_results):
                    self._ask_results[query_id] = AskResultResponse(
                        status="finished",
                        type="TEXT_TO_SQL",
                        response=api_results,
                        rephrased_question=rephrased_question,
                        intent_reasoning=intent_reasoning,
                        retrieved_tables=table_names,
                        sql_generation_reasoning=sql_generation_reasoning,
                        trace_id=trace_id,
                        is_followup=True if histories else False,
                    )
                results["ask_result"] = api_results
                results["metadata"]["type"] = "TEXT_TO_SQL"
            else:
                logger.exception(f"ask pipeline - NO_RELEVANT_SQL: {user_query}")
                if not self._is_stopped(query_id, self._ask_results):
                    self._ask_results[query_id] = AskResultResponse(
                        status="failed",
                        type="TEXT_TO_SQL",
                        error=AskError(
                            code="NO_RELEVANT_SQL",
                            message=error_message or "No relevant SQL",
                        ),
                        rephrased_question=rephrased_question,
                        intent_reasoning=intent_reasoning,
                        retrieved_tables=table_names,
                        sql_generation_reasoning=sql_generation_reasoning,
                        invalid_sql=invalid_sql,
                        trace_id=trace_id,
                        is_followup=True if histories else False,
                    )
                results["metadata"]["error_type"] = "NO_RELEVANT_SQL"
                results["metadata"]["error_message"] = error_message
                results["metadata"]["type"] = "TEXT_TO_SQL"

            return results
        except Exception as e:
            logger.exception(f"ask pipeline - OTHERS: {e}")

            self._ask_results[query_id] = AskResultResponse(
                status="failed",
                type="TEXT_TO_SQL",
                error=AskError(
                    code="OTHERS",
                    message=str(e),
                ),
                trace_id=trace_id,
                is_followup=True if histories else False,
            )

            results["metadata"]["error_type"] = "OTHERS"
            results["metadata"]["error_message"] = str(e)
            results["metadata"]["type"] = "TEXT_TO_SQL"
            return results

    def stop_ask(
        self,
        stop_ask_request: StopAskRequest,
    ):
        self._ask_results[stop_ask_request.query_id] = AskResultResponse(
            status="stopped",
        )

    def get_ask_result(
        self,
        ask_result_request: AskResultRequest,
    ) -> AskResultResponse:
        if (result := self._ask_results.get(ask_result_request.query_id)) is None:
            logger.exception(
                f"ask pipeline - OTHERS: {ask_result_request.query_id} is not found"
            )
            return AskResultResponse(
                status="failed",
                type="TEXT_TO_SQL",
                error=AskError(
                    code="OTHERS",
                    message=f"{ask_result_request.query_id} is not found",
                ),
            )

        return result

    async def get_ask_streaming_result(
        self,
        query_id: str,
    ):
        if self._ask_results.get(query_id):
            _pipeline_name = ""
            if self._ask_results.get(query_id).type == "GENERAL":
                if self._ask_results.get(query_id).general_type == "USER_GUIDE":
                    _pipeline_name = "user_guide_assistance"
                elif self._ask_results.get(query_id).general_type == "DATA_ASSISTANCE":
                    _pipeline_name = "data_assistance"
                elif self._ask_results.get(query_id).general_type == "MISLEADING_QUERY":
                    _pipeline_name = "misleading_assistance"
            elif self._ask_results.get(query_id).status == "planning":
                if self._ask_results.get(query_id).is_followup:
                    _pipeline_name = "followup_sql_generation_reasoning"
                else:
                    _pipeline_name = "sql_generation_reasoning"

            if _pipeline_name:
                async for chunk in self._pipelines[
                    _pipeline_name
                ].get_streaming_results(query_id):
                    event = SSEEvent(
                        data=SSEEvent.SSEEventMessage(message=chunk),
                    )
                    yield event.serialize()

    @observe(name="Ask Feedback")
    @trace_metadata
    async def ask_feedback(
        self,
        ask_feedback_request: AskFeedbackRequest,
        **kwargs,
    ):
        trace_id = kwargs.get("trace_id")
        results = {
            "ask_feedback_result": {},
            "metadata": {
                "error_type": "",
                "error_message": "",
                "request_from": ask_feedback_request.request_from,
            },
        }

        query_id = ask_feedback_request.query_id
        api_results = []
        error_message = None
        invalid_sql = None

        try:
            if not self._is_stopped(query_id, self._ask_feedback_results):
                self._ask_feedback_results[query_id] = AskFeedbackResultResponse(
                    status="searching",
                    trace_id=trace_id,
                )

                (
                    retrieval_task,
                    sql_samples_task,
                    instructions_task,
                ) = await asyncio.gather(
                    self._pipelines["db_schema_retrieval"].run(
                        tables=ask_feedback_request.tables,
                        project_id=ask_feedback_request.project_id,
                    ),
                    self._pipelines["sql_pairs_retrieval"].run(
                        query=ask_feedback_request.question,
                        project_id=ask_feedback_request.project_id,
                    ),
                    self._pipelines["instructions_retrieval"].run(
                        query=ask_feedback_request.question,
                        project_id=ask_feedback_request.project_id,
                    ),
                )

                if self._allow_sql_functions_retrieval:
                    sql_functions = await self._pipelines[
                        "sql_functions_retrieval"
                    ].run(
                        project_id=ask_feedback_request.project_id,
                    )
                else:
                    sql_functions = []

                # Extract results from completed tasks
                _retrieval_result = retrieval_task.get(
                    "construct_retrieval_results", {}
                )
                has_calculated_field = _retrieval_result.get(
                    "has_calculated_field", False
                )
                has_metric = _retrieval_result.get("has_metric", False)
                documents = _retrieval_result.get("retrieval_results", [])
                table_ddls = [document.get("table_ddl") for document in documents]
                sql_samples = sql_samples_task["formatted_output"].get("documents", [])
                instructions = instructions_task["formatted_output"].get(
                    "documents", []
                )

            if not self._is_stopped(query_id, self._ask_feedback_results):
                self._ask_feedback_results[query_id] = AskFeedbackResultResponse(
                    status="generating",
                    trace_id=trace_id,
                )

                text_to_sql_generation_results = await self._pipelines[
                    "sql_regeneration"
                ].run(
                    contexts=table_ddls,
                    sql_generation_reasoning=ask_feedback_request.sql_generation_reasoning,
                    sql=ask_feedback_request.sql,
                    project_id=ask_feedback_request.project_id,
                    configuration=ask_feedback_request.configurations,
                    sql_samples=sql_samples,
                    instructions=instructions,
                    has_calculated_field=has_calculated_field,
                    has_metric=has_metric,
                    sql_functions=sql_functions,
                )

                if sql_valid_result := text_to_sql_generation_results["post_process"][
                    "valid_generation_result"
                ]:
                    api_results = [
                        AskResult(
                            **{
                                "sql": sql_valid_result.get("sql"),
                                "type": "llm",
                            }
                        )
                    ]
                elif failed_dry_run_result := text_to_sql_generation_results[
                    "post_process"
                ]["invalid_generation_result"]:
                    if failed_dry_run_result["type"] != "TIME_OUT":
                        self._ask_feedback_results[
                            query_id
                        ] = AskFeedbackResultResponse(
                            status="correcting",
                            trace_id=trace_id,
                        )
                        sql_correction_results = await self._pipelines[
                            "sql_correction"
                        ].run(
                            contexts=[],
                            invalid_generation_result=failed_dry_run_result,
                            project_id=ask_feedback_request.project_id,
                        )

                        if valid_generation_result := sql_correction_results[
                            "post_process"
                        ]["valid_generation_result"]:
                            api_results = [
                                AskResult(
                                    **{
                                        "sql": valid_generation_result.get("sql"),
                                        "type": "llm",
                                    }
                                )
                            ]
                        elif failed_dry_run_result := sql_correction_results[
                            "post_process"
                        ]["invalid_generation_result"]:
                            invalid_sql = failed_dry_run_result["sql"]
                            error_message = failed_dry_run_result["error"]
                    else:
                        invalid_sql = failed_dry_run_result["sql"]
                        error_message = failed_dry_run_result["error"]

            if api_results:
                if not self._is_stopped(query_id, self._ask_feedback_results):
                    self._ask_feedback_results[query_id] = AskFeedbackResultResponse(
                        status="finished",
                        response=api_results,
                        trace_id=trace_id,
                    )
                results["ask_feedback_result"] = api_results
            else:
                logger.exception("ask feedback pipeline - NO_RELEVANT_SQL")
                if not self._is_stopped(query_id, self._ask_feedback_results):
                    self._ask_feedback_results[query_id] = AskFeedbackResultResponse(
                        status="failed",
                        error=AskError(
                            code="NO_RELEVANT_SQL",
                            message=error_message or "No relevant SQL",
                        ),
                        invalid_sql=invalid_sql,
                        trace_id=trace_id,
                    )
                results["metadata"]["error_type"] = "NO_RELEVANT_SQL"
                results["metadata"]["error_message"] = error_message

            return results

        except Exception as e:
            logger.exception(f"ask feedback pipeline - OTHERS: {e}")

            self._ask_feedback_results[query_id] = AskFeedbackResultResponse(
                status="failed",
                error=AskError(
                    code="OTHERS",
                    message=str(e),
                ),
                trace_id=trace_id,
            )

            results["metadata"]["error_type"] = "OTHERS"
            results["metadata"]["error_message"] = str(e)
            return results

    def stop_ask_feedback(
        self,
        stop_ask_feedback_request: StopAskFeedbackRequest,
    ):
        self._ask_feedback_results[
            stop_ask_feedback_request.query_id
        ] = AskFeedbackResultResponse(
            status="stopped",
        )

    def get_ask_feedback_result(
        self,
        ask_feedback_result_request: AskFeedbackResultRequest,
    ) -> AskFeedbackResultResponse:
        if (
            result := self._ask_feedback_results.get(
                ask_feedback_result_request.query_id
            )
        ) is None:
            logger.exception(
                f"ask feedback pipeline - OTHERS: {ask_feedback_result_request.query_id} is not found"
            )
            return AskFeedbackResultResponse(
                status="failed",
                error=AskError(
                    code="OTHERS",
                    message=f"{ask_feedback_result_request.query_id} is not found",
                ),
            )

        return result<|MERGE_RESOLUTION|>--- conflicted
+++ resolved
@@ -24,17 +24,11 @@
     # don't recommend to use id as a field name, but it's used in the older version of API spec
     # so we need to support as a choice, and will remove it in the future
     mdl_hash: Optional[str] = Field(validation_alias=AliasChoices("mdl_hash", "id"))
-<<<<<<< HEAD
-    histories: list[AskHistory] = Field(default_factory=list)
-    ignore_sql_generation_reasoning: bool = False
-    enable_column_pruning: bool = False
-=======
     histories: Optional[list[AskHistory]] = Field(default_factory=list)
     ignore_sql_generation_reasoning: bool = False
     enable_column_pruning: bool = False
     use_dry_plan: bool = False
     allow_dry_plan_fallback: bool = True
->>>>>>> 34031ae9
 
 
 class AskResponse(BaseModel):
