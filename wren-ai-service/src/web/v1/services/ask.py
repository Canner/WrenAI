--- conflicted
+++ resolved
@@ -7,11 +7,7 @@
 from pydantic import AliasChoices, BaseModel, Field
 
 from src.core.pipeline import BasicPipeline
-<<<<<<< HEAD
-from src.utils import async_timer, remove_sql_summary_duplicates, trace_metadata
-=======
 from src.utils import async_timer, trace_metadata
->>>>>>> a7373c8d
 from src.web.v1.services import SSEEvent
 from src.web.v1.services.ask_details import SQLBreakdown
 
@@ -196,14 +192,6 @@
                     results["metadata"]["type"] = "GENERAL"
                     return results
 
-<<<<<<< HEAD
-            query_for_retrieval = (
-                ask_request.history.summary + " " + ask_request.query
-                if ask_request.history
-                else ask_request.query
-            )
-=======
->>>>>>> a7373c8d
             if not self._is_stopped(query_id):
                 self._ask_results[query_id] = AskResultResponse(
                     status="searching",
