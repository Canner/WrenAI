--- conflicted
+++ resolved
@@ -24,17 +24,9 @@
     # don't recommend to use id as a field name, but it's used in the older version of API spec
     # so we need to support as a choice, and will remove it in the future
     mdl_hash: Optional[str] = Field(validation_alias=AliasChoices("mdl_hash", "id"))
-<<<<<<< HEAD
-    thread_id: Optional[str] = None
-    histories: list[AskHistory] = Field(default_factory=list)
-    configurations: Configuration = Configuration()
-    ignore_sql_generation_reasoning: bool = False
-    enable_column_pruning: bool = False
-=======
     histories: Optional[list[AskHistory]] = Field(default_factory=list)
     ignore_sql_generation_reasoning: Optional[bool] = False
     enable_column_pruning: Optional[bool] = False
->>>>>>> d63623c1
 
 
 class AskResponse(BaseModel):
