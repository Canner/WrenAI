--- conflicted
+++ resolved
@@ -28,17 +28,10 @@
     # so we need to support as a choice, and will remove it in the future
     mdl_hash: Optional[str] = Field(validation_alias=AliasChoices("mdl_hash", "id"))
     thread_id: Optional[str] = None
-<<<<<<< HEAD
     histories: list[AskHistory] = Field(default_factory=list)
-    configurations: Configuration = Field(default_factory=Configuration)
+    configurations: Configuration = Configuration()
     ignore_sql_generation_reasoning: bool = False
     enable_column_pruning: bool = False
-=======
-    histories: Optional[list[AskHistory]] = Field(default_factory=list)
-    configurations: Configuration = Configuration()
-    ignore_sql_generation_reasoning: Optional[bool] = False
-    enable_column_pruning: Optional[bool] = False
->>>>>>> 984f6082
 
     @property
     def query_id(self) -> str:
@@ -128,11 +121,7 @@
     sql_generation_reasoning: str
     sql: str
     project_id: Optional[str] = None
-<<<<<<< HEAD
-    configurations: Configuration = Field(default_factory=Configuration)
-=======
     configurations: Configuration = Configuration()
->>>>>>> 984f6082
 
     @property
     def query_id(self) -> str:
