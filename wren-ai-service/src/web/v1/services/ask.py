--- conflicted
+++ resolved
@@ -92,15 +92,11 @@
     ]
     rephrased_question: Optional[str] = None
     intent_reasoning: Optional[str] = None
-<<<<<<< HEAD
+    sql_generation_reasoning: Optional[str] = None
     type: Optional[
         Literal["MISLEADING_QUERY", "GENERAL", "TEXT_TO_SQL", "USER_GUIDE"]
     ] = None
-=======
-    sql_generation_reasoning: Optional[str] = None
-    type: Optional[Literal["MISLEADING_QUERY", "GENERAL", "TEXT_TO_SQL"]] = None
     retrieved_tables: Optional[List[str]] = None
->>>>>>> 39a7bea3
     response: Optional[List[AskResult]] = None
     invalid_sql: Optional[str] = None
     error: Optional[AskError] = None
@@ -180,19 +176,12 @@
         self._ask_results: Dict[str, AskResultResponse] = TTLCache(
             maxsize=maxsize, ttl=ttl
         )
-<<<<<<< HEAD
-        self._ask_result_type_to_pipeline = {
-            "GENERAL": self._pipelines["data_assistance"],
-            "USER_GUIDE": self._pipelines["user_guide_assistance"],
-        }
-=======
         self._ask_feedback_results: Dict[str, AskFeedbackResultResponse] = TTLCache(
             maxsize=maxsize, ttl=ttl
         )
         self._allow_sql_generation_reasoning = allow_sql_generation_reasoning
         self._allow_intent_classification = allow_intent_classification
         self._max_histories = max_histories
->>>>>>> 39a7bea3
 
     def _is_stopped(self, query_id: str, container: dict):
         if (
@@ -333,45 +322,27 @@
                                 )
                             )
 
-<<<<<<< HEAD
-                        self._ask_results[query_id] = AskResultResponse(
-                            status="finished",
-                            type="GENERAL",
-                            rephrased_question=rephrased_question,
-                            intent_reasoning=intent_reasoning,
-                        )
-                        results["metadata"]["type"] = "GENERAL"
-                        return results
-                    elif intent == "USER_GUIDE":
-                        asyncio.create_task(
-                            self._pipelines["user_guide_assistance"].run(
-                                query=ask_request.query,
-                                language=ask_request.configurations.language,
-                                query_id=ask_request.query_id,
-                            )
-                        )
-
-                        self._ask_results[query_id] = AskResultResponse(
-                            status="finished",
-                            type="USER_GUIDE",
-                        )
-                        results["metadata"]["type"] = "USER_GUIDE"
-                        return results
-                    else:
-                        self._ask_results[query_id] = AskResultResponse(
-                            status="understanding",
-                            type="TEXT_TO_SQL",
-                            rephrased_question=rephrased_question,
-                            intent_reasoning=intent_reasoning,
-                        )
-            if not self._is_stopped(query_id) and not api_results:
-=======
                             self._ask_results[query_id] = AskResultResponse(
                                 status="finished",
                                 type="GENERAL",
                                 rephrased_question=rephrased_question,
                                 intent_reasoning=intent_reasoning,
                                 trace_id=trace_id,
+                            )
+                            results["metadata"]["type"] = "GENERAL"
+                            return results
+                        elif intent == "USER_GUIDE":
+                            asyncio.create_task(
+                                self._pipelines["user_guide_assistance"].run(
+                                    query=ask_request.query,
+                                    language=ask_request.configurations.language,
+                                    query_id=ask_request.query_id,
+                                )
+                            )
+
+                            self._ask_results[query_id] = AskResultResponse(
+                                status="finished",
+                                type="USER_GUIDE",
                             )
                             results["metadata"]["type"] = "GENERAL"
                             return results
@@ -384,7 +355,6 @@
                                 trace_id=trace_id,
                             )
             if not self._is_stopped(query_id, self._ask_results) and not api_results:
->>>>>>> 39a7bea3
                 self._ask_results[query_id] = AskResultResponse(
                     status="searching",
                     type="TEXT_TO_SQL",
@@ -664,18 +634,18 @@
         self,
         query_id: str,
     ):
-<<<<<<< HEAD
-        if (ask_result := self._ask_results.get(query_id)) and (
-            pipeline := self._ask_result_type_to_pipeline.get(ask_result.type)
-        ):
-            async for chunk in pipeline.get_streaming_results(query_id):
-                event = SSEEvent(
-                    data=SSEEvent.SSEEventMessage(message=chunk),
-=======
         if self._ask_results.get(query_id):
             if self._ask_results.get(query_id).type == "GENERAL":
                 async for chunk in self._pipelines[
                     "data_assistance"
+                ].get_streaming_results(query_id):
+                    event = SSEEvent(
+                        data=SSEEvent.SSEEventMessage(message=chunk),
+                    )
+                    yield event.serialize()
+            elif self._ask_results.get(query_id).type == "USER_GUIDE":
+                async for chunk in self._pipelines[
+                    "user_guide_assistance"
                 ].get_streaming_results(query_id):
                     event = SSEEvent(
                         data=SSEEvent.SSEEventMessage(message=chunk),
@@ -750,7 +720,6 @@
                     sql=ask_feedback_request.sql,
                     project_id=ask_feedback_request.project_id,
                     configuration=ask_feedback_request.configurations,
->>>>>>> 39a7bea3
                 )
 
                 if sql_valid_results := text_to_sql_generation_results["post_process"][
