import logging
from typing import Dict, Literal, Optional

import orjson
from cachetools import TTLCache
from langfuse.decorators import observe
from pydantic import BaseModel, Field

from src.core.pipeline import BasicPipeline
from src.utils import trace_metadata
from src.web.v1.services import Configuration, MetadataTraceable

logger = logging.getLogger("wren-ai-service")


class RelationshipRecommendation:
    class Input(BaseModel):
        id: str
        mdl: str
        project_id: Optional[str] = None  # this is for tracing purpose
<<<<<<< HEAD
        configuration: Configuration = Field(default_factory=Configuration)
=======
        configuration: Configuration = Configuration()
>>>>>>> 984f6082

    class Resource(BaseModel, MetadataTraceable):
        class Error(BaseModel):
            code: Literal["OTHERS", "MDL_PARSE_ERROR", "RESOURCE_NOT_FOUND"]
            message: str

        id: str
        status: Literal["generating", "finished", "failed"] = "generating"
        response: Optional[dict] = None
        error: Optional[Error] = None
        trace_id: Optional[str] = None

    def __init__(
        self,
        pipelines: Dict[str, BasicPipeline],
        maxsize: int = 1_000_000,
        ttl: int = 120,
    ):
        self._pipelines = pipelines
        self._cache: Dict[str, RelationshipRecommendation.Resource] = TTLCache(
            maxsize=maxsize, ttl=ttl
        )

    def _handle_exception(
        self,
        input: Input,
        error_message: str,
        code: str = "OTHERS",
        trace_id: Optional[str] = None,
    ):
        self._cache[input.id] = self.Resource(
            id=input.id,
            status="failed",
            error=self.Resource.Error(code=code, message=error_message),
            trace_id=trace_id,
        )
        logger.error(error_message)

    @observe(name="Generate Relationship Recommendation")
    @trace_metadata
    async def recommend(self, request: Input, **kwargs) -> Resource:
        logger.info("Generate Relationship Recommendation pipeline is running...")
        trace_id = kwargs.get("trace_id")

        try:
            mdl_dict = orjson.loads(request.mdl)

            input = {
                "mdl": mdl_dict,
                "language": request.configuration.language,
            }

            resp = await self._pipelines["relationship_recommendation"].run(**input)

            self._cache[request.id] = self.Resource(
                id=request.id,
                status="finished",
                response=resp.get("validated"),
                trace_id=trace_id,
            )
        except orjson.JSONDecodeError as e:
            self._handle_exception(
                request,
                f"Failed to parse MDL: {str(e)}",
                code="MDL_PARSE_ERROR",
                trace_id=trace_id,
            )
        except Exception as e:
            self._handle_exception(
                request,
                f"An error occurred during relationship recommendation generation: {str(e)}",
                trace_id=trace_id,
            )

        return self._cache[request.id].with_metadata()

    def __getitem__(self, id: str) -> Resource:
        response = self._cache.get(id)

        if response is None:
            message = f"Relationship Recommendation Resource with ID '{id}' not found."
            logger.exception(message)
            return self.Resource(
                id=id,
                status="failed",
                error=self.Resource.Error(code="RESOURCE_NOT_FOUND", message=message),
            )

        return response

    def __setitem__(self, id: str, value: Resource):
        self._cache[id] = value<|MERGE_RESOLUTION|>--- conflicted
+++ resolved
@@ -4,7 +4,7 @@
 import orjson
 from cachetools import TTLCache
 from langfuse.decorators import observe
-from pydantic import BaseModel, Field
+from pydantic import BaseModel
 
 from src.core.pipeline import BasicPipeline
 from src.utils import trace_metadata
@@ -18,11 +18,7 @@
         id: str
         mdl: str
         project_id: Optional[str] = None  # this is for tracing purpose
-<<<<<<< HEAD
-        configuration: Configuration = Field(default_factory=Configuration)
-=======
         configuration: Configuration = Configuration()
->>>>>>> 984f6082
 
     class Resource(BaseModel, MetadataTraceable):
         class Error(BaseModel):
