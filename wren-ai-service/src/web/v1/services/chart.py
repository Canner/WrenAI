--- conflicted
+++ resolved
@@ -17,20 +17,7 @@
     query: str
     sql: str
     data: Optional[Dict[str, Any]] = None
-<<<<<<< HEAD
-    remove_data_from_chart_schema: bool = True
-    configurations: Configuration = Configuration()
-
-    @property
-    def query_id(self) -> str:
-        return self._query_id
-
-    @query_id.setter
-    def query_id(self, query_id: str):
-        self._query_id = query_id
-=======
     remove_data_from_chart_schema: Optional[bool] = True
->>>>>>> d63623c1
 
 
 class ChartResponse(BaseModel):
