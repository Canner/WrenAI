--- conflicted
+++ resolved
@@ -3,7 +3,7 @@
 
 from cachetools import TTLCache
 from langfuse.decorators import observe
-from pydantic import BaseModel, Field
+from pydantic import BaseModel
 
 from src.core.pipeline import BasicPipeline
 from src.utils import trace_metadata
@@ -20,13 +20,8 @@
     project_id: Optional[str] = None
     thread_id: Optional[str] = None
     data: Optional[Dict[str, Any]] = None
-<<<<<<< HEAD
     remove_data_from_chart_schema: bool = True
-    configurations: Configuration = Field(default_factory=Configuration)
-=======
-    remove_data_from_chart_schema: Optional[bool] = True
     configurations: Configuration = Configuration()
->>>>>>> 984f6082
 
     @property
     def query_id(self) -> str:
