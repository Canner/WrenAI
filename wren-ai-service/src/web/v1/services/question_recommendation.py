--- conflicted
+++ resolved
@@ -156,17 +156,9 @@
         event_id: str
         mdl: str
         previous_questions: list[str] = []
-<<<<<<< HEAD
-        project_id: Optional[str] = None
         max_questions: int = 5
         max_categories: int = 3
         regenerate: bool = False
-        configuration: Configuration = Configuration()
-=======
-        max_questions: Optional[int] = 5
-        max_categories: Optional[int] = 3
-        regenerate: Optional[bool] = False
->>>>>>> d63623c1
 
     async def _recommend(self, request: dict, input: Request):
         resp = await self._pipelines["question_recommendation"].run(**request)
