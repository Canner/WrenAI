from contextlib import asynccontextmanager

import uvicorn
from fastapi import FastAPI
from fastapi.exceptions import RequestValidationError
from fastapi.middleware.cors import CORSMiddleware
from fastapi.responses import ORJSONResponse, RedirectResponse
from langfuse.decorators import langfuse_context

from src.config import settings
from src.globals import (
    create_service_container,
    create_service_metadata,
)
from src.providers import generate_components
from src.utils import (
    init_langfuse,
    setup_custom_logger,
)
from src.web.v1 import routers

setup_custom_logger("wren-ai-service", level_str=settings.logging_level)


# https://fastapi.tiangolo.com/advanced/events/#lifespan
@asynccontextmanager
async def lifespan(app: FastAPI):
    # startup events

<<<<<<< HEAD
    pipe_components = generate_components(settings.components)
    app.state.service_container = create_service_container(pipe_components, settings)
=======
    pipe_components = generate_components(force_deploy=os.getenv("SHOULD_FORCE_DEPLOY"))
    app.state.service_container = create_service_container(
        pipe_components,
        column_indexing_batch_size=(
            int(os.getenv("COLUMN_INDEXING_BATCH_SIZE"))
            if os.getenv("COLUMN_INDEXING_BATCH_SIZE")
            else 50
        ),
        table_retrieval_size=(
            int(os.getenv("TABLE_RETRIEVAL_SIZE"))
            if os.getenv("TABLE_RETRIEVAL_SIZE")
            else 10
        ),
        table_column_retrieval_size=(
            int(os.getenv("TABLE_COLUMN_RETRIEVAL_SIZE"))
            if os.getenv("TABLE_COLUMN_RETRIEVAL_SIZE")
            else 1000
        ),
        query_cache={
            # the maxsize is a necessary parameter to init cache, but we don't want to expose it to the user
            # so we set it to 1_000_000, which is a large number
            "maxsize": 1_000_000,
            "ttl": int(os.getenv("QUERY_CACHE_TTL") or 120),
        },
    )
>>>>>>> 89e4b227
    app.state.service_metadata = create_service_metadata(pipe_components)
    init_langfuse()

    yield

    # shutdown events
    langfuse_context.flush()


app = FastAPI(
    title="wren-ai-service API Docs",
    lifespan=lifespan,
    redoc_url=None,
    default_response_class=ORJSONResponse,
)

app.add_middleware(
    CORSMiddleware,
    allow_origins=["*"],
    allow_credentials=True,
    allow_methods=["*"],
    allow_headers=["*"],
)
app.include_router(routers.router, prefix="/v1", tags=["v1"])
if settings.development:
    from src.web import development

    app.include_router(development.router, prefix="/dev", tags=["dev"])


@app.exception_handler(Exception)
async def exception_handler(_, exc: Exception):
    return ORJSONResponse(
        status_code=500,
        content={"detail": str(exc)},
    )


@app.exception_handler(RequestValidationError)
async def request_exception_handler(_, exc: Exception):
    return ORJSONResponse(
        status_code=400,
        content={"detail": str(exc)},
    )


@app.get("/")
def root():
    return RedirectResponse(url="/docs")


@app.get("/health")
def health():
    return {"status": "ok"}


if __name__ == "__main__":
    uvicorn.run(
        "src.__main__:app",
        host=settings.host,
        port=settings.port,
        reload=settings.development,
        reload_includes=["src/**/*.py", ".env.dev", "config.yaml"],
        workers=1,
        loop="uvloop",
        http="httptools",
    )<|MERGE_RESOLUTION|>--- conflicted
+++ resolved
@@ -27,36 +27,10 @@
 async def lifespan(app: FastAPI):
     # startup events
 
-<<<<<<< HEAD
-    pipe_components = generate_components(settings.components)
+    pipe_components = generate_components(
+        settings.components, force_deploy=settings.should_force_deploy
+    )
     app.state.service_container = create_service_container(pipe_components, settings)
-=======
-    pipe_components = generate_components(force_deploy=os.getenv("SHOULD_FORCE_DEPLOY"))
-    app.state.service_container = create_service_container(
-        pipe_components,
-        column_indexing_batch_size=(
-            int(os.getenv("COLUMN_INDEXING_BATCH_SIZE"))
-            if os.getenv("COLUMN_INDEXING_BATCH_SIZE")
-            else 50
-        ),
-        table_retrieval_size=(
-            int(os.getenv("TABLE_RETRIEVAL_SIZE"))
-            if os.getenv("TABLE_RETRIEVAL_SIZE")
-            else 10
-        ),
-        table_column_retrieval_size=(
-            int(os.getenv("TABLE_COLUMN_RETRIEVAL_SIZE"))
-            if os.getenv("TABLE_COLUMN_RETRIEVAL_SIZE")
-            else 1000
-        ),
-        query_cache={
-            # the maxsize is a necessary parameter to init cache, but we don't want to expose it to the user
-            # so we set it to 1_000_000, which is a large number
-            "maxsize": 1_000_000,
-            "ttl": int(os.getenv("QUERY_CACHE_TTL") or 120),
-        },
-    )
->>>>>>> 89e4b227
     app.state.service_metadata = create_service_metadata(pipe_components)
     init_langfuse()
 
