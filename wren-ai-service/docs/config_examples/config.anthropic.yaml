# you should rename this file to config.yaml and put it in ~/.wrenai
# please pay attention to the comments starting with # and adjust the config accordingly, 3 steps basically:
# 1. you need to use your own llm and embedding models
# 2. fill in embedding model dimension in the document_store section
# 3. you need to use the correct pipe definitions based on https://raw.githubusercontent.com/canner/WrenAI/<WRENAI_VERSION_NUMBER>/docker/config.example.yaml
# 4. you need to fill in correct llm and embedding models in the pipe definitions

type: llm
provider: litellm_llm
timeout: 120
models:
  # put ANTHROPIC_API_KEY=<your_api_key> in ~/.wrenai/.env
  - api_base: https://api.anthropic.com
    model: anthropic/claude-3-7-sonnet-20250219
    alias: default
    timeout: 600
    kwargs:
      n: 1
      temperature: 0

---
type: embedder
provider: litellm_embedder
models:
  # anthropic embedding model is not supported yet, so we use openai embedding model as a workaround
  - model: text-embedding-3-large
    alias: default
    timeout: 120

---
type: engine
provider: wren_ui
endpoint: http://wren-ui:3000

---
type: engine
provider: wren_ibis
endpoint: http://wren-ibis:8000

---
type: document_store
provider: qdrant
location: http://qdrant:6333
embedding_model_dim: 3072  # put your embedding model dimension here
timeout: 120
recreate_index: true

---
type: pipeline
pipes:
  - name: db_schema_indexing
    embedder: litellm_embedder.default
    document_store: qdrant
  - name: historical_question_indexing
    embedder: litellm_embedder.default
    document_store: qdrant
  - name: table_description_indexing
    embedder: litellm_embedder.default
    document_store: qdrant
  - name: db_schema_retrieval
    llm: litellm_llm.default
    embedder: litellm_embedder.default
    document_store: qdrant
  - name: historical_question_retrieval
    embedder: litellm_embedder.default
    document_store: qdrant
  - name: sql_generation
    llm: litellm_llm.default
    engine: wren_ui
  - name: sql_correction
    llm: litellm_llm.default
    engine: wren_ui
  - name: followup_sql_generation
    llm: litellm_llm.default
    engine: wren_ui
  - name: sql_summary
    llm: litellm_llm.default
  - name: sql_answer
    llm: litellm_llm.default
<<<<<<< HEAD
  - name: sql_breakdown
=======
  - name: sql_expansion
>>>>>>> 4ece669b
    llm: litellm_llm.default
    engine: wren_ui
  - name: semantics_description
    llm: litellm_llm.default
  - name: relationship_recommendation
    llm: litellm_llm.default
    engine: wren_ui
  - name: question_recommendation
    llm: litellm_llm.default
  - name: question_recommendation_db_schema_retrieval
    llm: litellm_llm.default
    embedder: litellm_embedder.default
    document_store: qdrant
  - name: question_recommendation_sql_generation
    llm: litellm_llm.default
    engine: wren_ui
  - name: intent_classification
    llm: litellm_llm.default
    embedder: litellm_embedder.default
    document_store: qdrant
  - name: misleading_assistance
    llm: litellm_llm.default
  - name: data_assistance
    llm: litellm_llm.default
  - name: sql_pairs_indexing
    document_store: qdrant
    embedder: litellm_embedder.default
  - name: sql_pairs_retrieval
    document_store: qdrant
    embedder: litellm_embedder.default
    llm: litellm_llm.default
  - name: preprocess_sql_data
    llm: litellm_llm.default
  - name: sql_executor
    engine: wren_ui
  - name: user_guide_assistance
    llm: litellm_llm.default
  - name: chart_generation
    llm: litellm_llm.default
  - name: chart_adjustment
    llm: litellm_llm.default
  - name: sql_question_generation
    llm: litellm_llm.default
  - name: sql_generation_reasoning
    llm: litellm_llm.default
  - name: followup_sql_generation_reasoning
    llm: litellm_llm.default
  - name: sql_regeneration
    llm: litellm_llm.default
    engine: wren_ui
  - name: instructions_indexing
    embedder: litellm_embedder.default
    document_store: qdrant
  - name: instructions_retrieval
    embedder: litellm_embedder.default
    document_store: qdrant
  - name: sql_functions_retrieval
    engine: wren_ibis
    document_store: qdrant
  - name: project_meta_indexing
    document_store: qdrant

---
settings:
  engine_timeout: 30
  column_indexing_batch_size: 50
  table_retrieval_size: 10
  table_column_retrieval_size: 100
  allow_intent_classification: true
  allow_sql_generation_reasoning: true
  allow_using_db_schemas_without_pruning: true
  query_cache_maxsize: 1000
  query_cache_ttl: 3600
  langfuse_host: https://cloud.langfuse.com
  langfuse_enable: true
  logging_level: DEBUG
  development: false
  historical_question_retrieval_similarity_threshold: 0.9
  sql_pairs_similarity_threshold: 0.7
  sql_pairs_retrieval_max_size: 10
  instructions_similarity_threshold: 0.7
  instructions_top_k: 10<|MERGE_RESOLUTION|>--- conflicted
+++ resolved
@@ -77,13 +77,6 @@
     llm: litellm_llm.default
   - name: sql_answer
     llm: litellm_llm.default
-<<<<<<< HEAD
-  - name: sql_breakdown
-=======
-  - name: sql_expansion
->>>>>>> 4ece669b
-    llm: litellm_llm.default
-    engine: wren_ui
   - name: semantics_description
     llm: litellm_llm.default
   - name: relationship_recommendation
