type: llm
provider: openai_llm
models:
  - model: gpt-4o-mini
    kwargs:
      {
        "temperature": 0,
        "n": 1,
        "max_tokens": 4096,
        "response_format": { "type": "json_object" },
      }
api_base: https://api.openai.com/v1
timeout: 120

---
type: llm
provider: azure_openai_llm
models:
  - model: gpt-4o
    kwargs:
      {
        "temperature": 0,
        "n": 1,
        "max_tokens": 4096,
        "response_format": { "type": "json_object" },
      }
api_base: https://<your-endpoint>.openai.azure.com/
api_version: "2024-05-13"
timeout: 120

---
type: llm
provider: ollama_llm
models:
  - model: gemma2:9b
    kwargs: { "temperature": 0 }
url: http://localhost:11434
timeout: 120

---
type: llm
provider: litellm_llm
models:
- kwargs:
    max_tokens: 4096
    n: 1
    response_format:
      type: json_object
    temperature: 0
  model: gpt-4o-mini
  api_key_name: LLM_OPENAI_API_KEY
  timeout: 120

---
type: embedder
provider: openai_embedder
models:
  - model: text-embedding-3-large
    dimension: 3072
api_base: https://api.openai.com/v1
timeout: 120

---
type: embedder
provider: azure_openai_embedder
models:
  - model: text-embedding-3-small
    dimension: 256
api_base: https://<your-endpoint>.openai.azure.com/
api_version: "2024-05-13"
timeout: 120

---
type: embedder
provider: ollama_embedder
models:
  - model: nomic-embed-text
    dimension: 786
url: http://localhost:11434
timeout: 120

---
type: engine
provider: wren_ui
endpoint: http://localhost:3000

---
type: engine
provider: wren_ibis
endpoint: http://localhost:8000
source: bigquery
manifest: "" # base64 encoded string of the MDL
connection_info: "" # base64 encoded string of the connection info

---
type: engine
provider: wren_engine
endpoint: http://localhost:8080
manifest: ""

---
type: document_store
provider: qdrant
location: http://localhost:6333
embedding_model_dim: 3072
timeout: 120
recreate_index: false

---
type: pipeline
pipes:
  - name: db_schema_indexing
    embedder: openai_embedder.text-embedding-3-large
    document_store: qdrant
  - name: historical_question_indexing
    embedder: openai_embedder.text-embedding-3-large
    document_store: qdrant
  - name: table_description_indexing
    embedder: openai_embedder.text-embedding-3-large
    document_store: qdrant
  - name: db_schema_retrieval
    llm: openai_llm.gpt-4o-mini
    embedder: openai_embedder.text-embedding-3-large
    document_store: qdrant
  - name: historical_question_retrieval
    embedder: openai_embedder.text-embedding-3-large
    document_store: qdrant
  - name: sql_generation
    llm: openai_llm.gpt-4o-mini
    engine: wren_ui
  - name: sql_correction
    llm: openai_llm.gpt-4o-mini
    engine: wren_ui
  - name: followup_sql_generation
    llm: openai_llm.gpt-4o-mini
    engine: wren_ui
  - name: sql_summary
    llm: openai_llm.gpt-4o-mini
  - name: sql_answer
    llm: openai_llm.gpt-4o-mini
    engine: wren_ui
  - name: sql_breakdown
    llm: openai_llm.gpt-4o-mini
    engine: wren_ui
  - name: sql_expansion
    llm: openai_llm.gpt-4o-mini
    engine: wren_ui
  - name: sql_explanation
    llm: openai_llm.gpt-4o-mini
  - name: sql_regeneration
    llm: openai_llm.gpt-4o-mini
    engine: wren_ui
  - name: semantics_description
    llm: openai_llm.gpt-4o-mini
  - name: relationship_recommendation
    llm: openai_llm.gpt-4o-mini
    engine: wren_ui
  - name: question_recommendation
    llm: openai_llm.gpt-4o-mini
<<<<<<< HEAD
  - name: chart_generation
    llm: openai_llm.gpt-4o-mini
  - name: chart_adjustment
    llm: openai_llm.gpt-4o-mini
=======
>>>>>>> 06a5ccf0
  - name: intent_classification
    llm: openai_llm.gpt-4o-mini
    embedder: openai_embedder.text-embedding-3-large
    document_store: qdrant
  - name: data_assistance
    llm: openai_llm.gpt-4o-mini
  - name: sql_executor
    engine: wren_ui
  - name: preprocess_sql_data
    llm: openai_llm.gpt-4o-mini

---
settings:
  host: 127.0.0.1
  port: 5556
  column_indexing_batch_size: 50
  table_retrieval_size: 10
  table_column_retrieval_size: 100
  query_cache_maxsize: 1000
  allow_using_db_schemas_without_pruning: false
  query_cache_ttl: 3600
  langfuse_host: https://cloud.langfuse.com
  langfuse_enable: true
  enable_timer: false
  logging_level: INFO
  development: false<|MERGE_RESOLUTION|>--- conflicted
+++ resolved
@@ -157,13 +157,10 @@
     engine: wren_ui
   - name: question_recommendation
     llm: openai_llm.gpt-4o-mini
-<<<<<<< HEAD
   - name: chart_generation
     llm: openai_llm.gpt-4o-mini
   - name: chart_adjustment
     llm: openai_llm.gpt-4o-mini
-=======
->>>>>>> 06a5ccf0
   - name: intent_classification
     llm: openai_llm.gpt-4o-mini
     embedder: openai_embedder.text-embedding-3-large
