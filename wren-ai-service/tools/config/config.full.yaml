--- conflicted
+++ resolved
@@ -143,13 +143,10 @@
     engine: wren_ui
   - name: question_recommendation
     llm: openai_llm.gpt-4o-mini
-<<<<<<< HEAD
   - name: chart_generation
     llm: openai_llm.gpt-4o-mini
   - name: chart_adjustment
     llm: openai_llm.gpt-4o-mini
-=======
->>>>>>> 2a3ea1b0
   - name: intent_classification
     llm: openai_llm.gpt-4o-mini
     embedder: openai_embedder.text-embedding-3-large
