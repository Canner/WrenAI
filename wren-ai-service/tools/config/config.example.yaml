type: llm
provider: litellm_llm
timeout: 120
models:
- model: gpt-4o-mini
  api_base: https://api.openai.com/v1
  api_key_name: LLM_OPENAI_API_KEY
  kwargs:
    temperature: 0
    n: 1
    max_tokens: 4096
    response_format:
      type: json_object
- model: gpt-4o
  api_base: https://api.openai.com/v1
  api_key_name: LLM_OPENAI_API_KEY
  kwargs:
    temperature: 0
    n: 1
    max_tokens: 4096
    response_format:
      type: json_object

---
type: embedder
provider: openai_embedder
models:
  - model: text-embedding-3-large
    dimension: 3072
api_base: https://api.openai.com/v1
timeout: 120

---
type: engine
provider: wren_ui
endpoint: http://localhost:3000

---
type: engine
provider: wren_ibis
endpoint: http://localhost:8000
source: bigquery
manifest: "" # base64 encoded string of the MDL
connection_info: "" # base64 encoded string of the connection info

---
type: engine
provider: wren_engine
endpoint: http://localhost:8080
manifest: ""

---
type: document_store
provider: qdrant
location: http://localhost:6333
embedding_model_dim: 3072
timeout: 120
recreate_index: false

---
type: pipeline
pipes:
  - name: db_schema_indexing
    embedder: openai_embedder.text-embedding-3-large
    document_store: qdrant
  - name: historical_question_indexing
    embedder: openai_embedder.text-embedding-3-large
    document_store: qdrant
  - name: table_description_indexing
    embedder: openai_embedder.text-embedding-3-large
    document_store: qdrant
  - name: db_schema_retrieval
    llm: litellm_llm.gpt-4o-mini
    embedder: openai_embedder.text-embedding-3-large
    document_store: qdrant
  - name: historical_question_retrieval
    embedder: openai_embedder.text-embedding-3-large
    document_store: qdrant
  - name: sql_generation
    llm: litellm_llm.gpt-4o-mini
    engine: wren_ui
  - name: sql_correction
    llm: litellm_llm.gpt-4o-mini
    engine: wren_ui
  - name: followup_sql_generation
    llm: litellm_llm.gpt-4o-mini
    engine: wren_ui
  - name: sql_summary
    llm: litellm_llm.gpt-4o-mini
  - name: sql_answer
    llm: litellm_llm.gpt-4o-mini
    engine: wren_ui
  - name: sql_breakdown
    llm: litellm_llm.gpt-4o-mini
    engine: wren_ui
  - name: sql_expansion
    llm: litellm_llm.gpt-4o-mini
    engine: wren_ui
  - name: sql_explanation
    llm: litellm_llm.gpt-4o-mini
  - name: sql_regeneration
    llm: litellm_llm.gpt-4o-mini
    engine: wren_ui
  - name: semantics_description
    llm: litellm_llm.gpt-4o-mini
  - name: relationship_recommendation
    llm: litellm_llm.gpt-4o-mini
    engine: wren_ui
  - name: question_recommendation
<<<<<<< HEAD
    llm: openai_llm.gpt-4o-mini
  - name: chart_generation
    llm: openai_llm.gpt-4o-mini
  - name: chart_adjustment
    llm: openai_llm.gpt-4o-mini
=======
    llm: litellm_llm.gpt-4o-mini
>>>>>>> e7eac7f2
  - name: intent_classification
    llm: litellm_llm.gpt-4o-mini
    embedder: openai_embedder.text-embedding-3-large
    document_store: qdrant
  - name: data_assistance
    llm: litellm_llm.gpt-4o-mini
  - name: preprocess_sql_data
<<<<<<< HEAD
    llm: openai_llm.gpt-4o-mini
  - name: sql_executor
    engine: wren_ui
=======
    llm: litellm_llm.gpt-4o-mini
>>>>>>> e7eac7f2
---
settings:
  host: 127.0.0.1
  port: 5556
  column_indexing_batch_size: 50
  table_retrieval_size: 10
  table_column_retrieval_size: 100
  allow_using_db_schemas_without_pruning: false
  query_cache_maxsize: 1000
  query_cache_ttl: 3600
  langfuse_host: https://cloud.langfuse.com
  langfuse_enable: true
  enable_timer: false
  logging_level: DEBUG
  development: true<|MERGE_RESOLUTION|>--- conflicted
+++ resolved
@@ -107,15 +107,11 @@
     llm: litellm_llm.gpt-4o-mini
     engine: wren_ui
   - name: question_recommendation
-<<<<<<< HEAD
-    llm: openai_llm.gpt-4o-mini
+    llm: litellm_llm.gpt-4o-mini
   - name: chart_generation
-    llm: openai_llm.gpt-4o-mini
+    llm: litellm_llm.gpt-4o-mini
   - name: chart_adjustment
-    llm: openai_llm.gpt-4o-mini
-=======
     llm: litellm_llm.gpt-4o-mini
->>>>>>> e7eac7f2
   - name: intent_classification
     llm: litellm_llm.gpt-4o-mini
     embedder: openai_embedder.text-embedding-3-large
@@ -123,13 +119,9 @@
   - name: data_assistance
     llm: litellm_llm.gpt-4o-mini
   - name: preprocess_sql_data
-<<<<<<< HEAD
-    llm: openai_llm.gpt-4o-mini
+    llm: litellm_llm.gpt-4o-mini
   - name: sql_executor
     engine: wren_ui
-=======
-    llm: litellm_llm.gpt-4o-mini
->>>>>>> e7eac7f2
 ---
 settings:
   host: 127.0.0.1
