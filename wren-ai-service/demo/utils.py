--- conflicted
+++ resolved
@@ -208,28 +208,16 @@
                     ),
                     language="sql",
                 )
-<<<<<<< HEAD
-                st.markdown(st.session_state["asks_results"][i]["summary"])
-=======
->>>>>>> a7373c8d
                 choose_result_n[i] = st.button(f"Choose Result {i+1}")
 
         for i, choose_result in enumerate(choose_result_n):
             if choose_result:
                 sql = st.session_state["asks_results"][i]["sql"]
-<<<<<<< HEAD
-                summary = st.session_state["asks_results"][i]["summary"]
-=======
->>>>>>> a7373c8d
 
                 st.session_state["chosen_query_result"] = {
                     "index": i,
                     "query": st.session_state["query"],
                     "sql": sql,
-<<<<<<< HEAD
-                    "summary": summary,
-=======
->>>>>>> a7373c8d
                 }
 
                 # reset relevant session_states
@@ -709,7 +697,6 @@
         placeholder.markdown(markdown_content)
 
 
-<<<<<<< HEAD
 def display_sql_answer(query_id: str):
     url = f"{WREN_AI_SERVICE_BASE_URL}/v1/sql-answers/{query_id}/streaming-result"
     headers = {"Accept": "text/event-stream"}
@@ -724,8 +711,6 @@
         placeholder.markdown(markdown_content)
 
 
-=======
->>>>>>> a7373c8d
 def get_sql_answer(
     query: str,
     sql: str,
