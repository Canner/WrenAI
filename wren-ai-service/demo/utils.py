--- conflicted
+++ resolved
@@ -511,11 +511,7 @@
 
     if asks_status == "finished":
         st.session_state["asks_results_type"] = asks_type
-<<<<<<< HEAD
-        if asks_type == "GENERAL" or asks_type == "USER_GUIDE":
-=======
         if asks_type == "GENERAL":
->>>>>>> 39a7bea3
             display_streaming_response(query_id)
         elif asks_type == "TEXT_TO_SQL":
             st.session_state["asks_results"] = asks_status_response.json()
@@ -534,8 +530,6 @@
         )
 
 
-<<<<<<< HEAD
-=======
 def ask_feedback(tables: list[str], sql_generation_reasoning: str, sql: str):
     ask_feedback_response = requests.post(
         f"{WREN_AI_SERVICE_BASE_URL}/v1/ask-feedbacks",
@@ -614,7 +608,6 @@
         )
 
 
->>>>>>> 39a7bea3
 def display_streaming_response(query_id: str):
     url = f"{WREN_AI_SERVICE_BASE_URL}/v1/asks/{query_id}/streaming-result"
     headers = {"Accept": "text/event-stream"}
