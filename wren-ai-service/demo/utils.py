import base64
import copy
import json
import os
import time
from pathlib import Path
from typing import Dict, List, Optional, Tuple

import orjson
import pandas as pd
import requests
import sqlglot
import sqlparse
import sseclient
import streamlit as st
import yaml
from dotenv import load_dotenv

WREN_AI_SERVICE_BASE_URL = "http://localhost:5556"
WREN_ENGINE_API_URL = "http://localhost:8080"
WREN_IBIS_API_URL = "http://localhost:8000"
POLLING_INTERVAL = 0.5
DATA_SOURCES = ["duckdb", "bigquery", "postgres"]

load_dotenv()


def with_requests(url, headers):
    """Get a streaming response for the given event feed using requests."""
    return requests.get(url, stream=True, headers=headers)


def add_quotes(sql: str) -> Tuple[str, bool]:
    try:
        quoted_sql = sqlglot.transpile(sql, read="trino", identify=True)[0]
        return quoted_sql, True
    except Exception:
        return sql, False


def _get_connection_info(data_source: str):
    if data_source == "bigquery":
        return {
            "project_id": os.getenv("bigquery.project-id"),
            "dataset_id": os.getenv("bigquery.dataset-id"),
            "credentials": os.getenv("bigquery.credentials-key"),
        }
    elif data_source == "postgres":
        return {
            "host": os.getenv("postgres.host"),
            "port": int(os.getenv("postgres.port")),
            "database": os.getenv("postgres.database"),
            "user": os.getenv("postgres.user"),
            "password": os.getenv("postgres.password"),
        }


def _update_wren_engine_configs(configs: list[dict]):
    response = requests.patch(
        f"{WREN_ENGINE_API_URL}/v1/config",
        json=configs,
    )

    assert response.status_code == 200


def rerun_wren_engine(mdl_json: Dict, dataset_type: str, dataset: str):
    assert dataset_type in DATA_SOURCES

    SOURCE = dataset_type
    MANIFEST = base64.b64encode(orjson.dumps(mdl_json)).decode()
    if dataset_type == "duckdb":
        _update_wren_engine_configs(
            [
                {
                    "name": "duckdb.connector.init-sql-path",
                    "value": "/usr/src/app/etc/duckdb-init.sql",
                },
            ]
        )

        _prepare_duckdb(dataset)
        _replace_wren_engine_env_variables("wren_engine", {"manifest": MANIFEST})
    else:
        WREN_IBIS_CONNECTION_INFO = base64.b64encode(
            orjson.dumps(_get_connection_info(dataset_type))
        ).decode()

        _replace_wren_engine_env_variables(
            "wren_ibis",
            {
                "manifest": MANIFEST,
                "source": SOURCE,
                "connection_info": WREN_IBIS_CONNECTION_INFO
                if dataset_type != "duckdb"
                else "",
            },
        )

    # wait for wren-ai-service to restart
    time.sleep(5)


def save_mdl_json_file(file_name: str, mdl_json: Dict):
    if not Path("demo/custom_dataset").exists():
        Path("demo/custom_dataset").mkdir()

    with open(f"demo/custom_dataset/{file_name}", "w", encoding="utf-8") as file:
        json.dump(mdl_json, file, indent=2)


def get_mdl_json(database_name: str):
    assert database_name in ["ecommerce", "hr"]

    with open(f"demo/sample_dataset/{database_name}_duckdb_mdl.json", "r") as f:
        mdl_json = json.load(f)

    return mdl_json


@st.cache_data
def get_data_from_wren_engine(
    sql: str,
    dataset_type: str,
    manifest: dict,
<<<<<<< HEAD
    limit: int = 100,
=======
    return_df: bool = True,
>>>>>>> 91a8a8f6
):
    if dataset_type == "duckdb":
        quoted_sql, no_error = add_quotes(sql)
        assert no_error, f"Error in adding quotes to SQL: {sql}"

        response = requests.get(
            f"{WREN_ENGINE_API_URL}/v1/mdl/preview",
            json={
                "sql": quoted_sql,
                "manifest": manifest,
                "limit": limit,
            },
        )

        assert response.status_code == 200, response.json()

<<<<<<< HEAD
        data = response.json()
        column_names = [col["name"] for col in data["columns"]]
=======
        if return_df:
            data = response.json()
            column_names = [
                f'{i}_{col["name"]}' for i, col in enumerate(data["columns"])
            ]
>>>>>>> 91a8a8f6

            return pd.DataFrame(data["data"], columns=column_names)
        else:
            return data
    else:
        quoted_sql, no_error = add_quotes(sql)
        assert no_error, f"Error in adding quotes to SQL: {sql}"
        response = requests.post(
            f"{WREN_IBIS_API_URL}/v2/connector/{dataset_type}/query?limit={limit}",
            json={
                "sql": quoted_sql,
                "manifestStr": base64.b64encode(orjson.dumps(manifest)).decode(),
                "connectionInfo": _get_connection_info(dataset_type),
                "limit": limit,
            },
        )

        assert response.status_code == 200, response.json()

        data = response.json()
<<<<<<< HEAD
        column_names = [col for col in data["columns"]]
=======
>>>>>>> 91a8a8f6

        if return_df:
            column_names = [f"{i}_{col}" for i, col in enumerate(data["columns"])]

            return pd.DataFrame(data["data"], columns=column_names)
        else:
            return data


# ui related
def show_query_history():
    if st.session_state["query_history"]:
        with st.expander("Query History", expanded=False):
            st.code(
                body=sqlparse.format(
                    st.session_state["query_history"]["sql"],
                    reindent=True,
                    keyword_case="upper",
                ),
                language="sql",
            )
            for i, step in enumerate(st.session_state["query_history"]["steps"]):
                st.markdown(f"#### Step {i + 1}")
                st.markdown(step["summary"])
                st.code(
                    body=sqlparse.format(
                        step["sql"], reindent=True, keyword_case="upper"
                    ),
                    language="sql",
                )


def show_asks_results():
    show_query_history()

    st.markdown("### Query")
    st.markdown(f"{st.session_state['query']}")

    st.markdown("### Query Result")
    if st.session_state["asks_results_type"] == "TEXT_TO_SQL":
        asks_result_count = len(st.session_state["asks_results"])
        ask_result_cols = st.columns(asks_result_count)
        for i, ask_result_col in enumerate(ask_result_cols):
            with ask_result_col:
                st.code(
                    body=sqlparse.format(
                        st.session_state["asks_results"][i]["sql"],
                        reindent=True,
                        keyword_case="upper",
                    ),
                    language="sql",
                )

        sql = st.session_state["asks_results"][0]["sql"]

        st.session_state["chosen_query_result"] = {
            "index": 0,
            "query": st.session_state["query"],
            "sql": sql,
        }

        # reset relevant session_states
        st.session_state["asks_details_result"] = None
        st.session_state["preview_data_button_index"] = None
        st.session_state["preview_sql"] = None
    elif st.session_state["asks_results_type"] == "MISLEADING_QUERY":
        st.markdown(
            "Misleading query detected. Please try again with a different query."
        )


<<<<<<< HEAD
def show_asks_details_results():
    st.markdown("### SQL Details of Result")
    st.markdown(
        f'Description: {st.session_state['asks_details_result']["description"]}'
    )
=======
def show_asks_details_results(query: str):
    col1, col2 = st.columns([4, 2])
    with col1:
        with st.container(height=1000):
            st.markdown(
                f'### Details of Result {st.session_state['chosen_query_result']['index'] + 1}'
            )
            st.markdown(
                f'Description: {st.session_state['asks_details_result']["description"]}'
            )

            sqls_with_cte = []
            sqls = []
            summaries = []
            for i, step in enumerate(st.session_state["asks_details_result"]["steps"]):
                st.markdown(f"#### Step {i + 1}")
                st.markdown(f'Summary: {step["summary"]}')

                sql = ""
                if sqls_with_cte:
                    sql += "WITH " + ",\n".join(sqls_with_cte) + "\n\n"
                sql += step["sql"]
                sqls.append(sql)
                summaries.append(step["summary"])

                st.code(
                    body=sqlparse.format(sql, reindent=True, keyword_case="upper"),
                    language="sql",
                )
                sqls_with_cte.append(f"{step['cte_name']} AS ( {step['sql']} )")

                if (
                    st.session_state["sql_analysis_results"]
                    and st.session_state["sql_explanation_results"]
                ):
                    _col1, _col2 = st.columns(2)
                    with _col1:
                        st.markdown("**SQL Analysis Results With Cte Removed**")
                        st.json(
                            list(
                                filter(
                                    lambda analysis_result: not analysis_result[
                                        "isSubqueryOrCte"
                                    ],
                                    st.session_state["sql_analysis_results"][i],
                                )
                            ),
                            expanded=False,
                        )
                    with _col2:
                        st.markdown("**SQL Explanation Results**")
                        st.json(
                            st.session_state["sql_explanation_results"][i],
                            expanded=False,
                        )

                st.button(
                    label="Preview Data",
                    key=f"preview_data_btn_{i}",
                    on_click=on_click_preview_data_button,
                    args=[i, sqls],
                )

                if (
                    st.session_state["preview_data_button_index"] is not None
                    and st.session_state["preview_sql"] is not None
                    and i == st.session_state["preview_data_button_index"]
                ):
                    st.markdown(
                        f'##### Preview Data of Step {st.session_state['preview_data_button_index'] + 1}'
                    )

                    st.dataframe(
                        get_data_from_wren_engine(
                            st.session_state["preview_sql"],
                            st.session_state["dataset_type"],
                            st.session_state["mdl_json"],
                        )
                    )

            st.markdown("### Answer")
            get_sql_answer(
                st.session_state["chosen_query_result"]["query"],
                st.session_state["chosen_query_result"]["sql"],
                st.session_state["dataset_type"],
                st.session_state["mdl_json"],
            )
>>>>>>> 91a8a8f6

    sqls_with_cte = []
    sqls = []
    summaries = []
    for i, step in enumerate(st.session_state["asks_details_result"]["steps"]):
        st.markdown(f"#### Step {i + 1}")
        st.markdown(f'Summary: {step["summary"]}')

        sql = ""
        if sqls_with_cte:
            sql += "WITH " + ",\n".join(sqls_with_cte) + "\n\n"
        sql += step["sql"]
        sqls.append(sql)
        summaries.append(step["summary"])

        st.code(
            body=sqlparse.format(sql, reindent=True, keyword_case="upper"),
            language="sql",
        )
        sqls_with_cte.append(f"{step['cte_name']} AS ( {step['sql']} )")

        # st.button(
        #     label="Preview Data",
        #     key=f"preview_data_btn_{i}",
        #     on_click=on_click_preview_data_button,
        #     args=[i, sqls],
        # )

        # if (
        #     st.session_state["preview_data_button_index"] is not None
        #     and st.session_state["preview_sql"] is not None
        #     and i == st.session_state["preview_data_button_index"]
        # ):
        #     st.markdown(
        #         f'##### Preview Data of Step {st.session_state['preview_data_button_index'] + 1}'
        #     )

        #     st.dataframe(
        #         get_data_from_wren_engine(
        #             st.session_state["preview_sql"],
        #             st.session_state["dataset_type"],
        #             st.session_state["mdl_json"],
        #         )
        #     )


def on_click_preview_data_button(index: int, full_sqls: List[str]):
    st.session_state["preview_data_button_index"] = index
    st.session_state["preview_sql"] = full_sqls[index]


def get_sql_analysis_results(sqls: List[str], manifest: Dict):
    results = []
    for sql in sqls:
        response = requests.get(
            f"{WREN_ENGINE_API_URL}/v1/analysis/sql",
            json={
                "sql": sql,
                "manifest": manifest,
            },
        )

        assert response.status_code == 200, response.json()

        results.append(response.json())

    return results


def on_click_sql_explanation_button(
    question: str,
    sqls: List[str],
    summaries: List[str],
    manifest: Dict,
):
    sql_analysis_results = get_sql_analysis_results(sqls, manifest)

    st.session_state["sql_explanation_question"] = question
    st.session_state["sql_analysis_results"] = sql_analysis_results
    st.session_state["sql_explanation_steps_with_analysis"] = [
        {"sql": sql, "summary": summary, "sql_analysis_results": sql_analysis_results}
        for sql, summary, sql_analysis_results in zip(
            sqls, summaries, sql_analysis_results
        )
    ]

    sql_explanation_results = sql_explanation()
    st.session_state["sql_explanation_results"] = sql_explanation_results
    if sql_explanation_results:
        st.session_state["sql_user_corrections_by_step"] = [
            [] for _ in range(len(sql_explanation_results))
        ]


def on_change_user_correction(
    step_idx: int, explanation_index: int, explanation_result: dict
):
    def _get_decision_point(explanation_result: dict):
        if explanation_result["type"] == "relation":
            if explanation_result["payload"]["type"] == "TABLE":
                return {
                    "type": explanation_result["type"],
                    "value": explanation_result["payload"]["tableName"],
                }
            elif explanation_result["payload"]["type"].endswith("_JOIN"):
                return {
                    "type": explanation_result["type"],
                    "value": explanation_result["payload"]["criteria"],
                }
        elif explanation_result["type"] == "filter":
            return {
                "type": explanation_result["type"],
                "value": explanation_result["payload"]["expression"],
            }
        elif explanation_result["type"] == "groupByKeys":
            return {
                "type": explanation_result["type"],
                "value": explanation_result["payload"]["keys"],
            }
        elif explanation_result["type"] == "sortings":
            return {
                "type": explanation_result["type"],
                "value": explanation_result["payload"]["expression"],
            }
        elif explanation_result["type"] == "selectItems":
            return {
                "type": explanation_result["type"],
                "value": explanation_result["payload"]["expression"],
            }

    decision_point = _get_decision_point(explanation_result)

    should_add_new_correction = True
    for i, sql_user_correction in enumerate(
        st.session_state["sql_user_corrections_by_step"][step_idx]
    ):
        if sql_user_correction["before"] == decision_point:
            if st.session_state[f"user_correction_{step_idx}_{explanation_index}"]:
                st.session_state["sql_user_corrections_by_step"][step_idx][i][
                    "after"
                ] = {
                    "type": "nl_expression",
                    "value": st.session_state[
                        f"user_correction_{step_idx}_{explanation_index}"
                    ],
                }
                should_add_new_correction = False
                break
            else:
                st.session_state["sql_user_corrections_by_step"][step_idx].pop(i)
                should_add_new_correction = False
                break

    if should_add_new_correction:
        st.session_state["sql_user_corrections_by_step"][step_idx].append(
            {
                "before": decision_point,
                "after": {
                    "type": "nl_expression",
                    "value": st.session_state[
                        f"user_correction_{step_idx}_{explanation_index}"
                    ],
                },
            }
        )


def on_click_sql_regeneration_button(
    ask_details_results: dict,
    sql_user_corrections_by_step: List[List[dict]],
):
    sql_regeneration_data = copy.deepcopy(ask_details_results)
    for i, (_, sql_user_corrections) in enumerate(
        zip(sql_regeneration_data["steps"], sql_user_corrections_by_step)
    ):
        if sql_user_corrections:
            sql_regeneration_data["steps"][i]["corrections"] = sql_user_corrections
        else:
            sql_regeneration_data["steps"][i]["corrections"] = []

    st.session_state["sql_regeneration_results"] = sql_regeneration(
        sql_regeneration_data
    )
    show_sql_regeneration_results_dialog(sql_user_corrections_by_step)


def on_click_adjust_chart(
    query: str,
    sql: str,
    chart_schema: dict,
    language: str,
    description: str,
    reasoning: str,
    dataset_type: str,
    manifest: dict,
    limit: int = 100,
):
    show_chart_adjustment_dialog(
        query,
        sql,
        chart_schema,
        language,
        description,
        reasoning,
        dataset_type,
        manifest,
        limit,
    )


# ai service api related
def generate_mdl_metadata(mdl_model_json: dict):
    identifiers = [mdl_model_json["name"]]
    for column in mdl_model_json["columns"]:
        identifiers.append(f'column_name@{column['name']}')

    st.toast(f'Generating MDL metadata for model {mdl_model_json['name']}', icon="⏳")
    generate_mdl_metadata_response = requests.post(
        f"{WREN_AI_SERVICE_BASE_URL}/v1/semantics-descriptions",
        json={
            "mdl": mdl_model_json,
            "model": mdl_model_json["name"],
            "identifiers": identifiers,
        },
    )

    assert generate_mdl_metadata_response.status_code == 200

    for response in generate_mdl_metadata_response.json():
        if response["identifier"] == mdl_model_json["name"]:
            mdl_model_json["properties"]["description"] = response["description"]
            mdl_model_json["properties"]["display_name"] = response["display_name"]
        else:
            for i, column in enumerate(mdl_model_json["columns"]):
                if response["identifier"] == f'column_name@{column['name']}':
                    mdl_model_json["columns"][i]["description"] = response[
                        "description"
                    ]
                    mdl_model_json["columns"][i]["display_name"] = response[
                        "display_name"
                    ]

    return mdl_model_json


def _prepare_duckdb(dataset_name: str):
    assert dataset_name in ["ecommerce", "hr"]

    init_sqls = {
        "ecommerce": """
CREATE TABLE olist_customers_dataset AS FROM read_parquet('https://assets.getwren.ai/sample_data/brazilian-ecommerce/olist_customers_dataset.parquet');
CREATE TABLE olist_order_items_dataset AS FROM read_parquet('https://assets.getwren.ai/sample_data/brazilian-ecommerce/olist_order_items_dataset.parquet');
CREATE TABLE olist_orders_dataset AS FROM read_parquet('https://assets.getwren.ai/sample_data/brazilian-ecommerce/olist_orders_dataset.parquet');
CREATE TABLE olist_order_payments_dataset AS FROM read_parquet('https://assets.getwren.ai/sample_data/brazilian-ecommerce/olist_order_payments_dataset.parquet');
CREATE TABLE olist_products_dataset AS FROM read_parquet('https://assets.getwren.ai/sample_data/brazilian-ecommerce/olist_products_dataset.parquet');
CREATE TABLE olist_order_reviews_dataset AS FROM read_parquet('https://assets.getwren.ai/sample_data/brazilian-ecommerce/olist_order_reviews_dataset.parquet');
CREATE TABLE olist_geolocation_dataset AS FROM read_parquet('https://assets.getwren.ai/sample_data/brazilian-ecommerce/olist_geolocation_dataset.parquet');
CREATE TABLE olist_sellers_dataset AS FROM read_parquet('https://assets.getwren.ai/sample_data/brazilian-ecommerce/olist_sellers_dataset.parquet');
CREATE TABLE product_category_name_translation AS FROM read_parquet('https://assets.getwren.ai/sample_data/brazilian-ecommerce/product_category_name_translation.parquet');
""",
        "hr": """
CREATE TABLE salaries AS FROM read_parquet('https://assets.getwren.ai/sample_data/employees/salaries.parquet');
CREATE TABLE titles AS FROM read_parquet('https://assets.getwren.ai/sample_data/employees/titles.parquet');
CREATE TABLE dept_emp AS FROM read_parquet('https://assets.getwren.ai/sample_data/employees/dept_emp.parquet');
CREATE TABLE departments AS FROM read_parquet('https://assets.getwren.ai/sample_data/employees/departments.parquet');
CREATE TABLE employees AS FROM read_parquet('https://assets.getwren.ai/sample_data/employees/employees.parquet');
CREATE TABLE dept_manager AS FROM read_parquet('https://assets.getwren.ai/sample_data/employees/dept_manager.parquet');
""",
    }

    with open("./tools/dev/etc/duckdb-init.sql", "w") as f:
        f.write("")

    response = requests.put(
        f"{WREN_ENGINE_API_URL}/v1/data-source/duckdb/settings/init-sql",
        data=init_sqls[dataset_name],
    )

    assert response.status_code == 200, response.text


def _replace_wren_engine_env_variables(engine_type: str, data: dict):
    assert engine_type in ("wren_engine", "wren_ibis")

    with open("config.yaml", "r") as f:
        configs = list(yaml.safe_load_all(f))

        for config in configs:
            if config.get("type") == "engine" and config.get("provider") == engine_type:
                for key, value in data.items():
                    config[key] = value
            if "pipes" in config:
                for i, pipe in enumerate(config["pipes"]):
                    if "engine" in pipe:
                        config["pipes"][i]["engine"] = engine_type

    with open("config.yaml", "w") as f:
        yaml.safe_dump_all(configs, f, default_flow_style=False)


def prepare_semantics(mdl_json: dict):
    semantics_preparation_response = requests.post(
        f"{WREN_AI_SERVICE_BASE_URL}/v1/semantics-preparations",
        json={
            "mdl": orjson.dumps(mdl_json).decode("utf-8"),
            "id": st.session_state["deployment_id"],
        },
    )

    assert semantics_preparation_response.status_code == 200
    assert (
        semantics_preparation_response.json()["id"] == st.session_state["deployment_id"]
    )

    while (
        not st.session_state["semantics_preparation_status"]
        or st.session_state["semantics_preparation_status"] == "indexing"
    ):
        semantics_preparation_status_response = requests.get(
            f'{WREN_AI_SERVICE_BASE_URL}/v1/semantics-preparations/{st.session_state['deployment_id']}/status'
        )
        st.session_state[
            "semantics_preparation_status"
        ] = semantics_preparation_status_response.json()["status"]
        time.sleep(POLLING_INTERVAL)

    # reset relevant session_states
    st.session_state["query"] = None
    st.session_state["asks_results"] = None
    st.session_state["chosen_query_result"] = None
    st.session_state["asks_details_result"] = None
    st.session_state["preview_data_button_index"] = None
    st.session_state["preview_sql"] = None
    st.session_state["query_history"] = None

    if st.session_state["semantics_preparation_status"] == "failed":
        st.toast("An error occurred while preparing the semantics", icon="🚨")
    else:
        st.toast("Semantics is prepared successfully", icon="🎉")


def ask(query: str, timezone: str, query_history: Optional[dict] = None):
    st.session_state["query"] = query
    asks_response = requests.post(
        f"{WREN_AI_SERVICE_BASE_URL}/v1/asks",
        json={
            "query": query,
            "id": st.session_state["deployment_id"],
            "history": query_history,
            "configurations": {
                "language": st.session_state["language"],
                "timezone": {
                    "name": timezone,
                    "utc_offset": "",
                },
            },
        },
    )

    assert asks_response.status_code == 200
    query_id = asks_response.json()["query_id"]
    asks_status = None

    while not asks_status or (
        asks_status != "finished"
        and asks_status != "failed"
        and asks_status != "stopped"
    ):
        asks_status_response = requests.get(
            f"{WREN_AI_SERVICE_BASE_URL}/v1/asks/{query_id}/result"
        )
        assert asks_status_response.status_code == 200
        asks_status = asks_status_response.json()["status"]
        asks_type = asks_status_response.json()["type"]
        st.toast(f"The query processing status: {asks_status}")
        time.sleep(POLLING_INTERVAL)

    if asks_status == "finished":
        st.session_state["asks_results_type"] = asks_type
        if asks_type == "GENERAL":
            display_general_response(query_id)
        elif asks_type == "TEXT_TO_SQL":
            st.session_state["asks_results"] = asks_status_response.json()["response"]
        else:
            st.session_state["asks_results"] = asks_type
    elif asks_status == "failed":
        st.error(
            f'An error occurred while processing the query: {asks_status_response.json()['error']}',
            icon="🚨",
        )


def display_general_response(query_id: str):
    url = f"{WREN_AI_SERVICE_BASE_URL}/v1/asks/{query_id}/streaming-result"
    headers = {"Accept": "text/event-stream"}
    response = with_requests(url, headers)
    client = sseclient.SSEClient(response)

    markdown_content = ""
    placeholder = st.empty()

    for event in client.events():
        markdown_content += orjson.loads(event.data)["message"]
        placeholder.markdown(markdown_content)


<<<<<<< HEAD
@st.cache_data
=======
def display_sql_answer(query_id: str):
    url = f"{WREN_AI_SERVICE_BASE_URL}/v1/sql-answers/{query_id}/streaming"
    headers = {"Accept": "text/event-stream"}
    response = with_requests(url, headers)
    client = sseclient.SSEClient(response)

    markdown_content = ""
    placeholder = st.empty()

    for event in client.events():
        markdown_content += orjson.loads(event.data)["message"]
        placeholder.markdown(markdown_content)


>>>>>>> 91a8a8f6
def get_sql_answer(
    query: str,
    sql: str,
    dataset_type: str,
    mdl_json: dict,
):
    sql_data = get_data_from_wren_engine(
        sql,
        dataset_type,
        mdl_json,
        return_df=False,
    )

    sql_answer_response = requests.post(
        f"{WREN_AI_SERVICE_BASE_URL}/v1/sql-answers",
        json={
            "query": query,
            "sql": sql,
            "sql_data": sql_data,
            "configurations": {
                "language": st.session_state["language"],
            },
        },
    )

    assert sql_answer_response.status_code == 200
    query_id = sql_answer_response.json()["query_id"]
    sql_answer_status = None

    while not sql_answer_status or (
        sql_answer_status != "succeeded" and sql_answer_status != "failed"
    ):
        sql_answer_status_response = requests.get(
            f"{WREN_AI_SERVICE_BASE_URL}/v1/sql-answers/{query_id}"
        )
        assert sql_answer_status_response.status_code == 200
        sql_answer_status = sql_answer_status_response.json()["status"]
        time.sleep(POLLING_INTERVAL)

<<<<<<< HEAD
    return sql_answer_status_response.json()
=======
    if sql_answer_status == "succeeded":
        display_sql_answer(query_id)
    elif sql_answer_status == "failed":
        st.error(
            f'An error occurred while processing the query: {sql_answer_status_response.json()['error']}',
            icon="🚨",
        )
>>>>>>> 91a8a8f6


@st.cache_data
def ask_details():
    asks_details_response = requests.post(
        f"{WREN_AI_SERVICE_BASE_URL}/v1/ask-details",
        json={
            "query": st.session_state["chosen_query_result"]["query"],
            "sql": st.session_state["chosen_query_result"]["sql"],
            "configurations": {
                "language": st.session_state["language"],
            },
        },
    )

    assert asks_details_response.status_code == 200
    query_id = asks_details_response.json()["query_id"]
    asks_details_status = None

    while (
        asks_details_status != "finished" and asks_details_status != "failed"
    ) or not asks_details_status:
        asks_details_status_response = requests.get(
            f"{WREN_AI_SERVICE_BASE_URL}/v1/ask-details/{query_id}/result"
        )
        assert asks_details_status_response.status_code == 200
        asks_details_status = asks_details_status_response.json()["status"]
        time.sleep(POLLING_INTERVAL)

    return asks_details_status_response.json()


def sql_explanation():
    sql_explanation_response = requests.post(
        f"{WREN_AI_SERVICE_BASE_URL}/v1/sql-explanations",
        json={
            "question": st.session_state["sql_explanation_question"],
            "steps_with_analysis_results": st.session_state[
                "sql_explanation_steps_with_analysis"
            ],
        },
    )

    assert sql_explanation_response.status_code == 200
    query_id = sql_explanation_response.json()["query_id"]
    sql_explanation_status = None

    while (
        sql_explanation_status != "finished" and sql_explanation_status != "failed"
    ) or not sql_explanation_status:
        sql_explanation_status_response = requests.get(
            f"{WREN_AI_SERVICE_BASE_URL}/v1/sql-explanations/{query_id}/result"
        )
        assert sql_explanation_status_response.status_code == 200
        sql_explanation_status = sql_explanation_status_response.json()["status"]
        st.toast(f"The query processing status: {sql_explanation_status}")
        time.sleep(POLLING_INTERVAL)

    if sql_explanation_status == "finished":
        return sql_explanation_status_response.json()["response"]
    elif sql_explanation_status == "failed":
        st.error(
            f'An error occurred while processing the query: {sql_explanation_status_response.json()['error']}',
            icon="🚨",
        )
        return None


def sql_regeneration(sql_regeneration_data: dict):
    sql_regeneration_response = requests.post(
        f"{WREN_AI_SERVICE_BASE_URL}/v1/sql-regenerations",
        json=sql_regeneration_data,
    )

    assert sql_regeneration_response.status_code == 200
    query_id = sql_regeneration_response.json()["query_id"]
    sql_regeneration_status = None

    while (
        sql_regeneration_status != "finished" and sql_regeneration_status != "failed"
    ) or not sql_regeneration_status:
        sql_regeneration_status_response = requests.get(
            f"{WREN_AI_SERVICE_BASE_URL}/v1/sql-regenerations/{query_id}/result"
        )
        assert sql_regeneration_status_response.status_code == 200
        sql_regeneration_status = sql_regeneration_status_response.json()["status"]
        st.toast(f"The query processing status: {sql_regeneration_status}")
        time.sleep(POLLING_INTERVAL)

    if sql_regeneration_status == "finished":
        return sql_regeneration_status_response.json()["response"]
    elif sql_regeneration_status == "failed":
        st.error(
            f'An error occurred while processing the query: {sql_regeneration_status_response.json()['error']}',
            icon="🚨",
        )
        return None


@st.cache_data
def fill_vega_lite_values(vega_lite_schema: dict, df: pd.DataFrame) -> dict:
    """Fill Vega-Lite schema values from pandas DataFrame based on x/y encodings.

    Args:
        vega_lite_schema: Original Vega-Lite schema
        df: Pandas DataFrame containing the data

    Returns:
        Updated Vega-Lite schema with values from DataFrame
    """
    # Create a copy to avoid modifying original
    schema = copy.deepcopy(vega_lite_schema)

    # Get field names from encoding
    fields = []
    for key in schema["encoding"].keys():
        fields.append(schema["encoding"][key]["field"])

    # Convert DataFrame to list of dicts with just the needed fields
    values = df[fields].to_dict(orient="records")

    # Update schema values
    schema["data"]["values"] = values

    return schema


@st.cache_data
def generate_chart(
    query: str,
    sql: str,
    language: str,
    dataset_type: str,
    manifest: dict,
    limit: int = 100,
):
    chart_response = requests.post(
        f"{WREN_AI_SERVICE_BASE_URL}/v1/charts",
        json={
            "query": query,
            "sql": sql,
            "configurations": {
                "language": language,
            },
        },
    )

    assert chart_response.status_code == 200
    query_id = chart_response.json()["query_id"]
    charts_status = None

    while not charts_status or (
        charts_status != "finished"
        and charts_status != "failed"
        and charts_status != "stopped"
    ):
        charts_status_response = requests.get(
            f"{WREN_AI_SERVICE_BASE_URL}/v1/charts/{query_id}/result"
        )
        assert charts_status_response.status_code == 200
        charts_status = charts_status_response.json()["status"]
        time.sleep(POLLING_INTERVAL)

    sql_data_df = get_data_from_wren_engine(
        sql,
        dataset_type,
        manifest,
        limit,
    )
    chart_response = charts_status_response.json()
    if chart_result := chart_response.get("response"):
        if schema := chart_result.get("schema"):
            filled_vega_lite_schema = fill_vega_lite_values(schema, sql_data_df)
            chart_response["response"]["schema"] = filled_vega_lite_schema

    return chart_response


@st.cache_data
def adjust_chart(
    query: str,
    sql: str,
    chart_schema: dict,
    adjustment_query: str,
    language: str,
    dataset_type: str,
    manifest: dict,
    limit: int = 100,
):
    adjust_chart_response = requests.post(
        f"{WREN_AI_SERVICE_BASE_URL}/v1/chart-adjustments",
        json={
            "query": query,
            "sql": sql,
            "adjustment_query": adjustment_query,
            "chart_schema": chart_schema,
            "configurations": {
                "language": language,
            },
        },
    )

    assert adjust_chart_response.status_code == 200
    query_id = adjust_chart_response.json()["query_id"]
    charts_status = None

    while not charts_status or (
        charts_status != "finished"
        and charts_status != "failed"
        and charts_status != "stopped"
    ):
        charts_status_response = requests.get(
            f"{WREN_AI_SERVICE_BASE_URL}/v1/chart-adjustments/{query_id}/result"
        )
        assert charts_status_response.status_code == 200
        charts_status = charts_status_response.json()["status"]
        time.sleep(POLLING_INTERVAL)

    sql_data_df = get_data_from_wren_engine(
        sql,
        dataset_type,
        manifest,
        limit,
    )
    chart_response = charts_status_response.json()
    if chart_result := chart_response.get("response"):
        if schema := chart_result.get("schema"):
            filled_vega_lite_schema = fill_vega_lite_values(schema, sql_data_df)
            chart_response["response"]["schema"] = filled_vega_lite_schema

    return chart_response


@st.dialog(
    "Comparing SQL step-by-step breakdown before and after SQL Generation Feedback",
    width="large",
)
def show_sql_regeneration_results_dialog(
    sql_user_corrections_by_step: List[List[dict]],
):
    st.markdown("### Adjustments")
    st.json(sql_user_corrections_by_step, expanded=True)

    col1, col2 = st.columns(2)
    original_sqls = []
    with col1:
        st.markdown("### Before SQL Generation Feedback")
        st.markdown(
            f'Description: {st.session_state['asks_details_result']["description"]}'
        )

        sqls_with_cte = []
        for i, step in enumerate(st.session_state["asks_details_result"]["steps"]):
            st.markdown(f"#### Step {i + 1}")
            st.markdown(f'Summary: {step["summary"]}')

            sql = ""
            if sqls_with_cte:
                sql += "WITH " + ",\n".join(sqls_with_cte) + "\n\n"
            sql += step["sql"]
            original_sqls.append(sql)

            st.markdown("SQL")
            st.code(
                body=sqlparse.format(sql, reindent=True, keyword_case="upper"),
                language="sql",
            )
            sqls_with_cte.append(f"{step['cte_name']} AS ( {step['sql']} )")
    with col2:
        st.markdown("### After SQL Generation Feedback")

        if (
            st.session_state["sql_regeneration_results"]["description"]
            == st.session_state["asks_details_result"]["description"]
        ):
            st.markdown(
                f'Description: {st.session_state['sql_regeneration_results']["description"]}'
            )
        else:
            st.markdown(
                f':red[Description:] {st.session_state['sql_regeneration_results']["description"]}'
            )

        sqls_with_cte = []
        for i, step in enumerate(st.session_state["sql_regeneration_results"]["steps"]):
            st.markdown(f"#### Step {i + 1}")
            if (
                step["summary"]
                == st.session_state["asks_details_result"]["steps"][i]["summary"]
            ):
                st.markdown(f'Summary: {step["summary"]}')
            else:
                st.markdown(f':red[Summary:] {step["summary"]}')

            sql = ""
            if sqls_with_cte:
                sql += "WITH " + ",\n".join(sqls_with_cte) + "\n\n"
            sql += step["sql"]

            if sql == original_sqls[i]:
                st.markdown("SQL")
            else:
                st.markdown(":red[SQL:]")
            st.code(
                body=sqlparse.format(sql, reindent=True, keyword_case="upper"),
                language="sql",
            )
            sqls_with_cte.append(f"{step['cte_name']} AS ( {step['sql']} )")


def show_original_chart(chart_schema: dict, reasoning: str, description: str):
    st.markdown("### Original")
    st.markdown("#### Reasoning for making this chart")
    st.markdown(f"{reasoning}")
    st.markdown("#### Vega-Lite Schema")
    st.json(chart_schema, expanded=False)
    st.markdown("#### Chart Description")
    st.markdown(description)
    st.vega_lite_chart(chart_schema, use_container_width=True)


@st.dialog("Adjust Chart", width="large")
def show_chart_adjustment_dialog(
    query: str,
    sql: str,
    chart_schema: dict,
    language: str,
    description: str,
    reasoning: str,
    dataset_type: str,
    manifest: dict,
    limit: int = 100,
):
    adjustment_query = st.chat_input("Adjust the chart")

    st.markdown("### Question")
    st.markdown(query)
    st.markdown("### SQL")
    st.code(
        body=sqlparse.format(
            sql,
            reindent=True,
            keyword_case="upper",
        ),
        language="sql",
    )

    show_original_chart(chart_schema, reasoning, description)

    if adjustment_query:
        adjust_chart_response = adjust_chart(
            query,
            sql,
            chart_schema,
            adjustment_query,
            language,
            dataset_type,
            manifest,
            limit,
        )
        if adjust_chart_result := adjust_chart_response.get("response"):
            st.markdown("### Adjusted")
            if reasoning := adjust_chart_result["reasoning"]:
                st.markdown("#### Reasoning for making this chart")
                st.markdown(f"{reasoning}")
            if vega_lite_schema := adjust_chart_result["schema"]:
                st.markdown("#### Vega-Lite Schema")
                st.json(vega_lite_schema, expanded=False)
                st.markdown("#### Chart Description")
                st.markdown(f'{adjust_chart_result["description"]}')
                st.vega_lite_chart(vega_lite_schema, use_container_width=True)<|MERGE_RESOLUTION|>--- conflicted
+++ resolved
@@ -123,11 +123,8 @@
     sql: str,
     dataset_type: str,
     manifest: dict,
-<<<<<<< HEAD
     limit: int = 100,
-=======
     return_df: bool = True,
->>>>>>> 91a8a8f6
 ):
     if dataset_type == "duckdb":
         quoted_sql, no_error = add_quotes(sql)
@@ -144,16 +141,11 @@
 
         assert response.status_code == 200, response.json()
 
-<<<<<<< HEAD
-        data = response.json()
-        column_names = [col["name"] for col in data["columns"]]
-=======
         if return_df:
             data = response.json()
             column_names = [
                 f'{i}_{col["name"]}' for i, col in enumerate(data["columns"])
             ]
->>>>>>> 91a8a8f6
 
             return pd.DataFrame(data["data"], columns=column_names)
         else:
@@ -174,10 +166,6 @@
         assert response.status_code == 200, response.json()
 
         data = response.json()
-<<<<<<< HEAD
-        column_names = [col for col in data["columns"]]
-=======
->>>>>>> 91a8a8f6
 
         if return_df:
             column_names = [f"{i}_{col}" for i, col in enumerate(data["columns"])]
@@ -249,101 +237,11 @@
         )
 
 
-<<<<<<< HEAD
 def show_asks_details_results():
     st.markdown("### SQL Details of Result")
     st.markdown(
         f'Description: {st.session_state['asks_details_result']["description"]}'
     )
-=======
-def show_asks_details_results(query: str):
-    col1, col2 = st.columns([4, 2])
-    with col1:
-        with st.container(height=1000):
-            st.markdown(
-                f'### Details of Result {st.session_state['chosen_query_result']['index'] + 1}'
-            )
-            st.markdown(
-                f'Description: {st.session_state['asks_details_result']["description"]}'
-            )
-
-            sqls_with_cte = []
-            sqls = []
-            summaries = []
-            for i, step in enumerate(st.session_state["asks_details_result"]["steps"]):
-                st.markdown(f"#### Step {i + 1}")
-                st.markdown(f'Summary: {step["summary"]}')
-
-                sql = ""
-                if sqls_with_cte:
-                    sql += "WITH " + ",\n".join(sqls_with_cte) + "\n\n"
-                sql += step["sql"]
-                sqls.append(sql)
-                summaries.append(step["summary"])
-
-                st.code(
-                    body=sqlparse.format(sql, reindent=True, keyword_case="upper"),
-                    language="sql",
-                )
-                sqls_with_cte.append(f"{step['cte_name']} AS ( {step['sql']} )")
-
-                if (
-                    st.session_state["sql_analysis_results"]
-                    and st.session_state["sql_explanation_results"]
-                ):
-                    _col1, _col2 = st.columns(2)
-                    with _col1:
-                        st.markdown("**SQL Analysis Results With Cte Removed**")
-                        st.json(
-                            list(
-                                filter(
-                                    lambda analysis_result: not analysis_result[
-                                        "isSubqueryOrCte"
-                                    ],
-                                    st.session_state["sql_analysis_results"][i],
-                                )
-                            ),
-                            expanded=False,
-                        )
-                    with _col2:
-                        st.markdown("**SQL Explanation Results**")
-                        st.json(
-                            st.session_state["sql_explanation_results"][i],
-                            expanded=False,
-                        )
-
-                st.button(
-                    label="Preview Data",
-                    key=f"preview_data_btn_{i}",
-                    on_click=on_click_preview_data_button,
-                    args=[i, sqls],
-                )
-
-                if (
-                    st.session_state["preview_data_button_index"] is not None
-                    and st.session_state["preview_sql"] is not None
-                    and i == st.session_state["preview_data_button_index"]
-                ):
-                    st.markdown(
-                        f'##### Preview Data of Step {st.session_state['preview_data_button_index'] + 1}'
-                    )
-
-                    st.dataframe(
-                        get_data_from_wren_engine(
-                            st.session_state["preview_sql"],
-                            st.session_state["dataset_type"],
-                            st.session_state["mdl_json"],
-                        )
-                    )
-
-            st.markdown("### Answer")
-            get_sql_answer(
-                st.session_state["chosen_query_result"]["query"],
-                st.session_state["chosen_query_result"]["sql"],
-                st.session_state["dataset_type"],
-                st.session_state["mdl_json"],
-            )
->>>>>>> 91a8a8f6
 
     sqls_with_cte = []
     sqls = []
@@ -750,9 +648,6 @@
         placeholder.markdown(markdown_content)
 
 
-<<<<<<< HEAD
-@st.cache_data
-=======
 def display_sql_answer(query_id: str):
     url = f"{WREN_AI_SERVICE_BASE_URL}/v1/sql-answers/{query_id}/streaming"
     headers = {"Accept": "text/event-stream"}
@@ -767,7 +662,6 @@
         placeholder.markdown(markdown_content)
 
 
->>>>>>> 91a8a8f6
 def get_sql_answer(
     query: str,
     sql: str,
@@ -807,9 +701,6 @@
         sql_answer_status = sql_answer_status_response.json()["status"]
         time.sleep(POLLING_INTERVAL)
 
-<<<<<<< HEAD
-    return sql_answer_status_response.json()
-=======
     if sql_answer_status == "succeeded":
         display_sql_answer(query_id)
     elif sql_answer_status == "failed":
@@ -817,7 +708,6 @@
             f'An error occurred while processing the query: {sql_answer_status_response.json()['error']}',
             icon="🚨",
         )
->>>>>>> 91a8a8f6
 
 
 @st.cache_data
