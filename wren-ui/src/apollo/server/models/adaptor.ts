--- conflicted
+++ resolved
@@ -44,11 +44,8 @@
   FA_IR = 'Persian',
   AR = 'Arabic',
   NL = 'Dutch',
-<<<<<<< HEAD
-  AZ_AZ = 'Azerbaijani'
-=======
-  TR = 'Turkish'
->>>>>>> 0dfb3c69
+  AZ_AZ = 'Azerbaijani',
+  TR = 'Turkish',
 }
 
 export interface DeployData {
