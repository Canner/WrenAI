import axios, { AxiosResponse } from 'axios';

import { getLogger } from '@server/utils/logger';
import { DataSourceName } from '@server/types';
import { Manifest } from '@server/mdl/type';
import * as Errors from '@server/utils/error';
import { getConfig } from '@server/config';
import { toDockerHost } from '@server/utils';
import {
  CompactColumn,
  CompactTable,
  DEFAULT_PREVIEW_LIMIT,
  RecommendConstraint,
} from '@server/services';
import { snakeCase } from 'lodash';
import { WREN_AI_CONNECTION_INFO } from '../repositories';
import { toIbisConnectionInfo } from '../dataSource';

const logger = getLogger('IbisAdaptor');
logger.level = 'debug';

const config = getConfig();

export interface HostBasedConnectionInfo {
  host: string;
  port: number;
  database: string;
  user: string;
  password: string;
}

export interface UrlBasedConnectionInfo {
  connectionUrl: string;
}

export type IbisPostgresConnectionInfo =
  | UrlBasedConnectionInfo
  | HostBasedConnectionInfo;

export interface IbisBigQueryConnectionInfo {
  project_id: string;
  dataset_id: string;
  credentials: string; // base64 encoded
}

export interface IbisTrinoConnectionInfo {
  host: string;
  port: number;
  catalog: string;
  schema: string;
  user: string;
  password: string;
}

export type IbisConnectionInfo =
  | UrlBasedConnectionInfo
  | HostBasedConnectionInfo
  | IbisPostgresConnectionInfo
  | IbisBigQueryConnectionInfo
  | IbisTrinoConnectionInfo;

export enum SupportedDataSource {
  POSTGRES = 'POSTGRES',
  BIG_QUERY = 'BIG_QUERY',
  SNOWFLAKE = 'SNOWFLAKE',
  MYSQL = 'MYSQL',
  MSSQL = 'MSSQL',
  CLICK_HOUSE = 'CLICK_HOUSE',
  TRINO = 'TRINO',
}

const dataSourceUrlMap: Record<SupportedDataSource, string> = {
  [SupportedDataSource.POSTGRES]: 'postgres',
  [SupportedDataSource.BIG_QUERY]: 'bigquery',
  [SupportedDataSource.SNOWFLAKE]: 'snowflake',
  [SupportedDataSource.MYSQL]: 'mysql',
  [SupportedDataSource.MSSQL]: 'mssql',
  [SupportedDataSource.CLICK_HOUSE]: 'clickhouse',
  [SupportedDataSource.TRINO]: 'trino',
};
export interface TableResponse {
  tables: CompactTable[];
}

export enum ValidationRules {
  COLUMN_IS_VALID = 'COLUMN_IS_VALID',
}

export interface ValidationResponse {
  valid: boolean;
  message: string | null;
}

export interface IbisBaseOptions {
  dataSource: DataSourceName;
  connectionInfo: WREN_AI_CONNECTION_INFO;
  mdl: Manifest;
}
export interface IbisQueryOptions extends IbisBaseOptions {
  limit?: number;
}
export interface IbisDryPlanOptions {
  dataSource: DataSourceName;
  mdl: Manifest;
  sql: string;
}

export interface IIbisAdaptor {
  query: (
    query: string,
    options: IbisQueryOptions,
  ) => Promise<IbisQueryResponse>;
  dryRun: (query: string, options: IbisBaseOptions) => Promise<DryRunResponse>;
  getTables: (
    dataSource: DataSourceName,
    connectionInfo: WREN_AI_CONNECTION_INFO,
  ) => Promise<CompactTable[]>;
  getConstraints: (
    dataSource: DataSourceName,
    connectionInfo: WREN_AI_CONNECTION_INFO,
  ) => Promise<RecommendConstraint[]>;

  getNativeSql: (options: IbisDryPlanOptions) => Promise<string>;
  validate: (
    dataSource: DataSourceName,
    rule: ValidationRules,
    connectionInfo: WREN_AI_CONNECTION_INFO,
    mdl: Manifest,
    parameters: Record<string, any>,
  ) => Promise<ValidationResponse>;
}

export interface IbisResponse {
  correlationId?: string;
  processTime?: string;
}

export interface IbisQueryResponse extends IbisResponse {
  columns: string[];
  data: any[];
  dtypes: Record<string, string>;
}

<<<<<<< HEAD
export interface DryRunResponse extends IbisResponse {
=======
enum IBIS_API_TYPE {
  QUERY = 'QUERY',
  DRY_RUN = 'DRY_RUN',
  DRY_PLAN = 'DRY_PLAN',
  METADATA = 'METADATA',
  VALIDATION = 'VALIDATION',
  ANALYSIS = 'ANALYSIS',
>>>>>>> c98e7dee
}

export class IbisAdaptor implements IIbisAdaptor {
  private ibisServerEndpoint: string;

  constructor({ ibisServerEndpoint }: { ibisServerEndpoint: string }) {
    this.ibisServerEndpoint = ibisServerEndpoint;
  }
  public async getNativeSql(options: IbisDryPlanOptions): Promise<string> {
    const { dataSource, mdl, sql } = options;
    const body = {
      sql,
      manifestStr: Buffer.from(JSON.stringify(mdl)).toString('base64'),
    };
    try {
      const res = await axios.post(
        `${this.ibisServerEndpoint}/${this.getIbisApiVersion(IBIS_API_TYPE.DRY_PLAN)}/connector/${dataSourceUrlMap[dataSource]}/dry-plan`,
        body,
      );
      return res.data;
    } catch (e) {
      logger.debug(`Got error when dry plan with ibis: ${e.response.data}`);
      throw Errors.create(Errors.GeneralErrorCodes.DRY_PLAN_ERROR, {
        customMessage: e.response.data,
        originalError: e,
      });
    }
  }

  public async query(
    query: string,
    options: IbisQueryOptions,
  ): Promise<IbisQueryResponse> {
    const { dataSource, mdl } = options;
    const connectionInfo = this.updateConnectionInfo(options.connectionInfo);
    const ibisConnectionInfo = toIbisConnectionInfo(dataSource, connectionInfo);
    const body = {
      sql: query,
      connectionInfo: ibisConnectionInfo,
      manifestStr: Buffer.from(JSON.stringify(mdl)).toString('base64'),
    };
    try {
      const res = await axios.post(
        `${this.ibisServerEndpoint}/${this.getIbisApiVersion(IBIS_API_TYPE.QUERY)}/connector/${dataSourceUrlMap[dataSource]}/query`,
        body,
        {
          params: {
            limit: options.limit || DEFAULT_PREVIEW_LIMIT,
          },
        },
      );
      return {
        ...res.data,
        correlationId: res.headers['X-Correlation-ID'],
        processTime: res.headers['X-Process-Time'],
      };
    } catch (e) {
      logger.debug(`Got error when querying ibis: ${e.response.data}`);

      throw Errors.create(Errors.GeneralErrorCodes.IBIS_SERVER_ERROR, {
        customMessage: e.response.data || 'Error querying ibis server',
        originalError: e,
        other: {
          correlationId: e.response.headers['X-Correlation-ID'],
          processTime: e.response.headers['X-Process-Time'],
        },
      });
    }
  }

  public async dryRun(
    query: string,
    options: IbisQueryOptions,
  ): Promise<DryRunResponse> {
    const { dataSource, mdl } = options;
    const connectionInfo = this.updateConnectionInfo(options.connectionInfo);
    const ibisConnectionInfo = toIbisConnectionInfo(dataSource, connectionInfo);
    const body = {
      sql: query,
      connectionInfo: ibisConnectionInfo,
      manifestStr: Buffer.from(JSON.stringify(mdl)).toString('base64'),
    };
    logger.debug(`Dry run sql from ibis with body:`);
    try {
<<<<<<< HEAD
      const response = await axios.post(
        `${this.ibisServerBaseUrl}/${dataSourceUrlMap[dataSource]}/query?dryRun=true`,
=======
      await axios.post(
        `${this.ibisServerEndpoint}/${this.getIbisApiVersion(IBIS_API_TYPE.DRY_RUN)}/connector/${dataSourceUrlMap[dataSource]}/query?dryRun=true`,
>>>>>>> c98e7dee
        body,
      );
      logger.debug(`Ibis server Dry run success`);
      return {
        correlationId: response.headers['X-Correlation-ID'],
        processTime: response.headers['X-Process-Time'],
      };
    } catch (err) {
      logger.info(`Got error when dry running ibis`);
      throw Errors.create(Errors.GeneralErrorCodes.DRY_RUN_ERROR, {
        customMessage: err.response.data,
        originalError: err,
        other: {
          correlationId: err.response.headers['X-Correlation-ID'],
          processTime: err.response.headers['X-Process-Time'],
        },
      });
    }
  }

  public async getTables(
    dataSource: DataSourceName,
    connectionInfo: WREN_AI_CONNECTION_INFO,
  ): Promise<CompactTable[]> {
    connectionInfo = this.updateConnectionInfo(connectionInfo);
    const ibisConnectionInfo = toIbisConnectionInfo(dataSource, connectionInfo);
    const body = {
      connectionInfo: ibisConnectionInfo,
    };
    try {
      logger.debug(`Getting tables from ibis`);
      const res: AxiosResponse<CompactTable[]> = await axios.post(
        `${this.ibisServerEndpoint}/${this.getIbisApiVersion(IBIS_API_TYPE.METADATA)}/connector/${dataSourceUrlMap[dataSource]}/metadata/tables`,
        body,
      );

      return this.transformDescriptionToProperties(res.data);
    } catch (e) {
      logger.debug(`Got error when getting table: ${e.response.data}`);

      throw Errors.create(Errors.GeneralErrorCodes.IBIS_SERVER_ERROR, {
        customMessage:
          e.response.data || 'Error getting table from ibis server',
        originalError: e,
      });
    }
  }

  public async getConstraints(
    dataSource: DataSourceName,
    connectionInfo: WREN_AI_CONNECTION_INFO,
  ): Promise<RecommendConstraint[]> {
    connectionInfo = this.updateConnectionInfo(connectionInfo);
    const ibisConnectionInfo = toIbisConnectionInfo(dataSource, connectionInfo);
    const body = {
      connectionInfo: ibisConnectionInfo,
    };
    try {
      logger.debug(`Getting constraint from ibis`);
      const res: AxiosResponse<RecommendConstraint[]> = await axios.post(
        `${this.ibisServerEndpoint}/${this.getIbisApiVersion(IBIS_API_TYPE.METADATA)}/connector/${dataSourceUrlMap[dataSource]}/metadata/constraints`,
        body,
      );
      return res.data;
    } catch (e) {
      logger.debug(`Got error when getting constraint: ${e.response.data}`);

      throw Errors.create(Errors.GeneralErrorCodes.IBIS_SERVER_ERROR, {
        customMessage:
          e.response.data || 'Error getting constraint from ibis server',
        originalError: e,
      });
    }
  }

  public async validate(
    dataSource: DataSourceName,
    validationRule: ValidationRules,
    connectionInfo: WREN_AI_CONNECTION_INFO,
    mdl: Manifest,
    parameters: Record<string, any>,
  ): Promise<ValidationResponse> {
    connectionInfo = this.updateConnectionInfo(connectionInfo);
    const ibisConnectionInfo = toIbisConnectionInfo(dataSource, connectionInfo);
    const body = {
      connectionInfo: ibisConnectionInfo,
      manifestStr: Buffer.from(JSON.stringify(mdl)).toString('base64'),
      parameters,
    };
    try {
      logger.debug(`Run validation rule "${validationRule}" with ibis`);
      await axios.post(
        `${this.ibisServerEndpoint}/${this.getIbisApiVersion(IBIS_API_TYPE.VALIDATION)}/connector/${dataSourceUrlMap[dataSource]}/validate/${snakeCase(validationRule)}`,
        body,
      );
      return { valid: true, message: null };
    } catch (e) {
      logger.debug(`Got error when validating connection: ${e.response.data}`);

      return { valid: false, message: e.response.data };
    }
  }

  private updateConnectionInfo(connectionInfo: any) {
    if (
      config.otherServiceUsingDocker &&
      Object.hasOwnProperty.call(connectionInfo, 'host')
    ) {
      connectionInfo.host = toDockerHost(connectionInfo.host);
      logger.debug(`Host replaced with docker host`);
    }
    return connectionInfo;
  }

  private transformDescriptionToProperties(
    tables: CompactTable[],
  ): CompactTable[] {
    const handleColumnProperties = (column: CompactColumn): CompactColumn => {
      const properties = column?.properties || {};
      if (column.description) {
        properties.description = column.description;
      }
      const nestedColumns = column.nestedColumns?.map((nc) => {
        return handleColumnProperties(nc);
      });
      return { ...column, properties, nestedColumns };
    };

    return tables.map((table) => {
      try {
        const properties = table?.properties || {};
        if (table.description) {
          properties.description = table.description;
        }
        if (table.columns) {
          const transformedColumns = table.columns.map((column) =>
            handleColumnProperties(column),
          );
          table.columns = transformedColumns;
        }
        return { ...table, properties };
      } catch (e) {
        console.log('e', e);
      }
    });
  }

  private getIbisApiVersion(apiType: IBIS_API_TYPE) {
    if (!config.experimentalEngineRustVersion) {
      return 'v2';
    }
    const useV3 = [
      IBIS_API_TYPE.QUERY,
      IBIS_API_TYPE.DRY_RUN,
      IBIS_API_TYPE.DRY_PLAN,
      IBIS_API_TYPE.VALIDATION,
    ].includes(apiType);
    if (useV3) logger.debug('Using ibis v3 api');
    return useV3 ? 'v3' : 'v2';
  }
}<|MERGE_RESOLUTION|>--- conflicted
+++ resolved
@@ -141,9 +141,9 @@
   dtypes: Record<string, string>;
 }
 
-<<<<<<< HEAD
 export interface DryRunResponse extends IbisResponse {
-=======
+}
+
 enum IBIS_API_TYPE {
   QUERY = 'QUERY',
   DRY_RUN = 'DRY_RUN',
@@ -151,7 +151,6 @@
   METADATA = 'METADATA',
   VALIDATION = 'VALIDATION',
   ANALYSIS = 'ANALYSIS',
->>>>>>> c98e7dee
 }
 
 export class IbisAdaptor implements IIbisAdaptor {
@@ -236,13 +235,8 @@
     };
     logger.debug(`Dry run sql from ibis with body:`);
     try {
-<<<<<<< HEAD
       const response = await axios.post(
-        `${this.ibisServerBaseUrl}/${dataSourceUrlMap[dataSource]}/query?dryRun=true`,
-=======
-      await axios.post(
         `${this.ibisServerEndpoint}/${this.getIbisApiVersion(IBIS_API_TYPE.DRY_RUN)}/connector/${dataSourceUrlMap[dataSource]}/query?dryRun=true`,
->>>>>>> c98e7dee
         body,
       );
       logger.debug(`Ibis server Dry run success`);
