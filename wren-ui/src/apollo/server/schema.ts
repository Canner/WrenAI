--- conflicted
+++ resolved
@@ -127,12 +127,9 @@
     RU
     JA
     KO
-<<<<<<< HEAD
     IT
-=======
     FA_IR
     AR
->>>>>>> 48935b52
   }
 
   type DataSource {
