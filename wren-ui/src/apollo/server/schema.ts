--- conflicted
+++ resolved
@@ -130,13 +130,9 @@
     IT
     FA_IR
     AR
-<<<<<<< HEAD
     NL
     AZ_AZ
-=======
-    NL,
     TR
->>>>>>> 0dfb3c69
   }
 
   type DataSource {
